package org.xvm.compiler.ast;


import java.util.Collections;
import java.util.HashMap;
import java.util.HashSet;
import java.util.Map;

import java.util.Set;
import org.xvm.asm.ClassStructure;
import org.xvm.asm.Component;
import org.xvm.asm.ConstantPool;
import org.xvm.asm.Constants.Access;
import org.xvm.asm.ErrorList;
import org.xvm.asm.ErrorListener;
import org.xvm.asm.MethodStructure;
import org.xvm.asm.MethodStructure.Code;
import org.xvm.asm.ModuleStructure;
import org.xvm.asm.Op;
import org.xvm.asm.Argument;
import org.xvm.asm.Parameter;
import org.xvm.asm.Register;

import org.xvm.asm.constants.MethodConstant;
import org.xvm.asm.constants.MethodInfo;
import org.xvm.asm.constants.TypeConstant;
import org.xvm.asm.constants.PropertyConstant;

import org.xvm.asm.constants.TypeInfo;
import org.xvm.asm.op.Label;

import org.xvm.compiler.Compiler;
import org.xvm.compiler.Source;
import org.xvm.compiler.Token;

import org.xvm.util.Severity;


/**
 * Base class for all Ecstasy statements.
 */
public abstract class Statement
        extends AstNode
    {
    // ----- accessors -----------------------------------------------------------------------------

    @Override
    protected boolean usesSuper()
        {
        for (AstNode node : children())
            {
            if (!(node instanceof ComponentStatement) && node.usesSuper())
                {
                return true;
                }
            }

        return false;
        }

    /**
     * @return the label corresponding to the beginning of the Statement
     */
    public Label getBeginLabel()
        {
        Label label = m_labelBegin;
        if (label == null)
            {
            assert !m_fEmitted;
            m_labelBegin = label = new Label();
            }
        return label;
        }

    /**
     * @return the label corresponding to the ending of the Statement
     */
    public Label getEndLabel()
        {
        Label label = m_labelEnd;
        if (label == null)
            {
            assert !m_fEmitted;
            m_labelEnd = label = new Label();
            }
        return label;
        }

    /**
     * Mark the statement as completing by short-circuiting.
     */
    public void shortCircuit()
        {
        m_fShortCircuited = true;
        }

    public interface Breakable
        {
        Label getBreakLabel();
        }

    public interface Continuable
        {
        Label getContinueLabel();
        }


    // ----- compilation ---------------------------------------------------------------------------

    /**
     * Before generating the code for the method body, resolve names and verify definite assignment,
     * etc.
     *
     * @param ctx    the compilation context for the statement
     * @param errs   the error listener to log to
     *
     * @return true iff the compilation can proceed
     */
    protected Statement validate(Context ctx, ErrorListener errs) // TODO make abstract
        {
        throw notImplemented();
        }

    /**
     * Generate the generic assembly code that wraps the contents of any statement.
     *
     * @param ctx         the compilation context for the statement
     * @param fReachable  true iff the statement is reachable
     * @param code        the code object to which the assembly is added
     * @param errs        the error listener to log to
     *
     * @return true iff the statement completes
     */
    protected boolean completes(Context ctx, boolean fReachable, Code code, ErrorListener errs)
        {
        if (fReachable)
            {
            updateLineNumber(code);
            }
        else
            {
            code = code.blackhole();
            }

        boolean fBeginLabel = m_labelBegin != null;
        if (fBeginLabel)
            {
            code.add(m_labelBegin);
            }

        boolean fCompletes = fReachable & emit(ctx, fReachable, code, errs);

        // a being label should not have been requested during the emit stage unless it had been
        // requested previously (since it's too late to add it now!)
        assert fBeginLabel == (m_labelBegin != null);

        if (m_labelEnd != null)
            {
            code.add(m_labelEnd);
            }

        m_fEmitted = true;
        return fCompletes || fReachable && m_fShortCircuited;
        }

    /**
     * Generate the statement-specific assembly code.
     *
     * @param ctx         the compilation context for the statement
     * @param fReachable  true iff the statement is reachable
     * @param code        the code object to which the assembly is added
     * @param errs        the error listener to log to
     *
     * @return true iff the statement completes
     */
    protected boolean emit(Context ctx, boolean fReachable, Code code, ErrorListener errs) // TODO make abstract
        {
        throw notImplemented();
        }


    // ----- inner class: compiler Context ---------------------------------------------------------

    /**
     * Compiler context for compiling a method body.
     */
    public abstract static class Context
        {
        /**
         * Construct a Context.
         *
         * @param ctxOuter  the context that this Context is nested within
         */
        Context(Context ctxOuter)
            {
            m_ctxOuter = ctxOuter;
            }

        /**
         * @return the MethodStructure that the context represents (and specifically, not a
         *         MethodStructure representing an implicit or explicit lambda, since those are
         *         treated "transparently" because of captures)
         */
        public MethodStructure getMethod()
            {
            return m_ctxOuter.getMethod();
            }

        /**
         * @return true iff the containing MethodStructure is a method (not a function), which means
         *         that "this", "super", and other reserved registers are available
         */
        public boolean isMethod()
            {
            return m_ctxOuter.isMethod();
            }

        /**
         * @return true iff the containing MethodStructure is a function (neither a method nor a
         *         constructor), which means that "this", "super", and other reserved registers are
         *         not available
         */
        public boolean isFunction()
            {
            return m_ctxOuter.isFunction();
            }

        /**
         * @return true iff the containing MethodStructure is a constructor, which means that
         *         "this" and "this:struct" are available, but other reserved registers that require
         *         an instance of the class are not available
         */
        public boolean isConstructor()
            {
            return m_ctxOuter.isConstructor();
            }

        /**
         * @return the source for the method
         */
        public Source getSource()
            {
            return m_ctxOuter.getSource();
            }

        /**
         * @return the containing ClassStructure for the method
         */
        public ClassStructure getThisClass()
            {
            return m_ctxOuter.getThisClass();
            }

        /**
         * @return the ConstantPool
         */
        public ConstantPool pool()
            {
            return m_ctxOuter.pool();
            }

        /**
         * Create a nested fork of this context.
         * <p/>
         * Note: This can only be used during the validate() stage.
         *
         * @return the new (forked) context
         */
        public Context fork()
            {
            checkForkable();

            m_ctxInner = this;
            return new NestedContext(this); // TODO could have a special "ForkedContext" impl if necessary
            }

        /**
         * Join multiple forks of this context back together.
         * <p/>
         * Note: This can only be used during the validate() stage.
         *
         * @param contexts  the previously forked contexts
         */
        public void join(Context... contexts)
            {
            checkForked();

            for (Context ctx : contexts)
                {
                if (ctx.m_ctxOuter != this)
                    {
                    throw new IllegalStateException("not a fork of this context");
                    }
                }

            // TODO merge info

            m_ctxInner = null;
            }

        /**
         * Used in the validation phase to track scopes.
         * <p/>
         * Note: This can only be used during the validate() stage.
         */
        public Context enterScope()
            {
            checkInnermost();

            Context ctxInner = new NestedContext(this);
            m_ctxInner = ctxInner;
            return ctxInner;
            }

        /**
         * Register the specified variable name in this context.
         * <p/>
         * Note: This can only be used during the validate() stage.
         *
         * @param tokName  the token from the source code for the variable
         * @param reg      the register representing the variable
         * @param errs     the error list to log to
         */
        public void registerVar(Token tokName, Register reg, ErrorListener errs)
            {
            checkInnermost();

            String sName = tokName.getValueText();
            if (isVarDeclaredInThisScope(sName)) // TODO allow explicit shadowing?
                {
                tokName.log(errs, getSource(), Severity.ERROR, Compiler.VAR_DEFINED, sName);
                }

            ensureNameMap().put(sName, reg);
            }

        /**
         * Determine if the specified variable name is already declared in the current scope.
         * <p/>
         * Note: This can only be used during the validate() stage.
         *
         * @param sName  the variable name
         *
         * @return true iff a variable of that name is already declared in this scope
         */
        public boolean isVarDeclaredInThisScope(String sName)
            {
            Map<String, Argument> mapByName = getNameMap();
            return mapByName != null && mapByName.containsKey(sName);
            }

        /**
         * Determine if the name refers to a readable variable. A variable is only readable if it
         * has been definitely assigned a value.
         * <p/>
         * Note: This can only be used during the validate() stage.
         *
         * @param sName  the variable name
         *
         * @return true iff the name refers to a variable, and the variable can be read from
         */
        public boolean isVarReadable(String sName)
            {
            return getDefiniteAssignments().contains(sName) || m_ctxOuter.isVarReadable(sName);
            }

        /**
         * Mark the specified variable as being read from within this context.
         *
<<<<<<< HEAD
         * @param tokName  the variable name as a token from the source code
         * @param errs     the error list to log to (optional)
         */
        public void markVarRead(Token tokName, ErrorListener errs)
            {
            Set<String> setAssigned = ensureDefiniteAssignments();
            String      sName       = tokName.getValueText();
            if (!setAssigned.contains(sName))
                {
                if (isVarReadable(sName))
                    {
                    if (!isVarPresent(sName))
                        {
                        makeVarPresent(tokName, errs);
                        }
                    // TODO
                    }
                else if (errs != null)
=======
         * @param sName     the variable name
         */
        public final void markVarRead(String sName)
            {
            markVarRead(sName, true, null, null);
            }

        /**
         * Mark the specified variable as being read from within this context.
         *
         * @param tokName     the variable name as a token from the source code
         * @param errs        the error list to log to
         */
        public final void markVarRead(Token tokName, ErrorListener errs)
            {
            markVarRead(tokName.getValueText(), true, tokName, errs);
            }

        /**
         * Mark the specified variable as being read from within this context.
         *
         * @param sName       the variable name
         * @param fThisScope  true if the read is within this context, or false if nested under
         * @param tokName     the variable name as a token from the source code (optional)
         * @param errs        the error list to log to (optional)
         */
        protected void markVarRead(String sName, boolean fThisScope, Token tokName, ErrorListener errs)
            {
            if (fThisScope && !isVarReadable(sName))
                {
                // this method isn't supposed to be called for variable names that don't exist
                assert getVar(sName) != null;

                if (tokName != null && errs != null)
>>>>>>> 7da570c0
                    {
                    tokName.log(errs, getSource(), Severity.ERROR, Compiler.VAR_UNASSIGNED, sName);

                    // record that the variable is definitely assigned so that the error will not be
                    // repeated unnecessarily within this context
<<<<<<< HEAD
                    setAssigned.add(sName);
                    }
                }
=======
                    ensureDefiniteAssignments().add(sName);
                    }
                }

            m_ctxOuter.markVarRead(sName, false, tokName, errs);
>>>>>>> 7da570c0
            }

        /**
         * Determine if the name refers to a writable variable.
         * <p/>
         * Note: This can only be used during the validate() stage.
         *
         * @param sName  the variable name
         *
         * @return true iff the name refers to a variable, and the variable can be written to
         */
        public boolean isVarWritable(String sName)
            {
<<<<<<< HEAD
            Set<String> setAssigned = ensureDefiniteAssignments();
            if (setAssigned.contains(sName))
                {
                return true;
                }

            boolean fWritable;
            if (isVarDeclaredInThisScope(sName))
                {
                fWritable = getVar()
                // TODO
                }
            else
                {
                fWritable = m_ctxOuter.isVarWritable(sName);
                }

            // Register.isReadable()
            return fWritable;
=======
            if (isVarDeclaredInThisScope(sName))
                {
                // TODO a "val" cannot be written to once it is definitely assigned
                // getVar(sName)
                // getDefiniteAssignments().contains(sName)
                return true;
                }

            return m_ctxOuter.isVarWritable(sName);
>>>>>>> 7da570c0
            }

        /**
         * Mark the specified variable as being written to within this context.
         *
         * @param tokName  the variable name as a token from the source code
         * @param errs     the error list to log to (optional)
         */
        public void markVarWrite(Token tokName, ErrorList errs)
            {
            String      sName       = tokName.getValueText();
            Set<String> setAssigned = ensureDefiniteAssignments();
            if (!setAssigned.contains(sName))
                {
                Argument arg = getVar(tokName, errs);
                boolean fWritable;
                if (isVarDeclaredInThisScope(tokName.getValueText()))
                    {
                    // TODO
                    }
                else
                    {
                    fWritable = m_ctxOuter.isVarWritable(tokName);
                    }
                }
            }

        /**
         * @return a readable and writable set of definitely assigned variable names; never null
         */
        protected Set<String> ensureDefiniteAssignments()
            {
            Set<String> set = m_setAssigned;
            if (set == null)
                {
                m_setAssigned = set = new HashSet<>();
                }
            return set;
            }

        /**
         * @return a read-only set of definitely assigned variable names; never null
         */
        public Set<String> getDefiniteAssignments()
            {
            Set<String> set = m_setAssigned;
            return set == null
                    ? set
                    : Collections.EMPTY_SET;
            }

        /**
         * Resolve the name of a variable, structure, etc.
         * <p/>
         * Note: This can only be used during the validate() stage.
         *
         * @param name  the name token to resolve
         *
         * @return the Argument representing the meaning of the name, or null
         */
        public Argument resolveName(Token name, ErrorListener errs)
            {
            Argument arg = resolveReservedName(name, errs);
            if (arg == null)
                {
                arg = resolveRegularName(name, errs);
                }
            return arg;
            }

        /**
         * @return the map that provides a name-to-argument lookup, or null if it has not yet been
         *         created
         */
        protected Map<String, Argument> getNameMap()
            {
            return m_mapByName;
            }

        /**
         * @return the map that provides a name-to-argument lookup
         */
        protected Map<String, Argument> ensureNameMap()
            {
            Map<String, Argument> mapByName = m_mapByName;

            if (mapByName == null)
                {
                mapByName = new HashMap<>();
                initNameMap(mapByName);
                m_mapByName = mapByName;
                }

            return mapByName;
            }

        /**
         * Initialize the map that holds named arguments.
         *
         * @param mapByName  the map from simple name to argument
         */
        protected void initNameMap(Map<String, Argument> mapByName)
            {
            }

        /**
         * Resolve a name (other than a reserved name) to an argument.
         *
         * @param name  the name token
         * @param errs  the error list to log errors to
         *
         * @return an Argument iff the name is registered to an argument; otherwise null
         */
        public Argument resolveRegularName(Token name, ErrorListener errs)
            {
            String                sName     = name.getValueText();
            Map<String, Argument> mapByName = getNameMap();
            if (mapByName != null)
                {
                Argument arg = mapByName.get(sName);
                if (arg != null)
                    {
                    return arg;
                    }
                }

            return m_ctxOuter.resolveRegularName(name, errs);
            }

        /**
         * See if the specified name declares an argument within this context.
         *
         * @param sName  the variable name
         *
         * @return a Register iff the name is registered to a register; otherwise null
         */
        public Argument getVar(String sName)
            {
            return getVar(sName, null, null);
            }

        /**
         * See if the specified name declares an argument within this context.
         *
         * @param name  the name token
         * @param errs  the error list to log errors to
         *
         * @return a Register iff the name is registered to a register; otherwise null
         */
        public Argument getVar(Token name, ErrorListener errs)
            {
            return getVar(name.getValueText(), name, errs);
            }

        /**
         * Internal implementation of getVar() that allows the lookup to be done with or without a
         * token.
         *
         * @param sName  the name to look up
         * @param name   the token to use for error reporting (optional)
         * @param errs   the error list to use for error reporting (optional)
         *
         * @return the argument for the variable, or null
         */
        protected Argument getVar(String sName, Token name, ErrorListener errs)
            {
            Map<String, Argument> mapByName = getNameMap();
            if (mapByName != null)
                {
                Argument arg = mapByName.get(sName);
                if (arg instanceof Register)
                    {
                    return arg;
                    }
                }

            return m_ctxOuter == null
                    ? null
                    : m_ctxOuter.getVar(name, errs);
            }

        /**
         * Resolve a reserved name to an argument.
         *
         * @param sName  TODO
         *
         * @return an Argument iff the name resolves to a reserved name; otherwise null
         */
        public Argument resolveReservedName(String sName)
            {
            return resolveReservedName(sName, null, null);
            }

        /**
         * Resolve a reserved name to an argument.
         *
         * @param name  the potentially reserved name token
         * @param errs  the error list to log errors to
         *
         * @return an Argument iff the name resolves to a reserved name; otherwise null
         */
        public Argument resolveReservedName(Token name, ErrorListener errs)
            {
            return resolveReservedName(name.getValueText(), name, errs);
            }

        /**
         * Internal implementation of resolveReservedName that allows the resolution to be done with
         * or without a token.
         *
         * @param sName  the name to look up
         * @param name   the token to use for error reporting (optional)
         * @param errs   the error list to use for error reporting (optional)
         *
         * @return the argument for the reserved name, or null if no such reserved name can be
         *         resolved within this context
         */
        protected Argument resolveReservedName(String sName, Token name, ErrorListener errs)
            {
            return m_ctxOuter.resolveReservedName(sName, name, errs);
            }

        /**
         * Exit the scope that was created by calling {@link #enterScope()}. Used in the validation
         * phase to track scopes.
         * <p/>
         * Note: This can only be used during the validate() stage.
         */
        public Context exitScope()
            {
            checkInnermost();

            Context ctxOuter = m_ctxOuter;
            assert ctxOuter.m_ctxInner == this;

            // TODO copy variable assignment information from this scope to outer scope

            m_ctxOuter = null;
            ctxOuter.m_ctxInner = null;
            return ctxOuter;
            }

        /**
         * Verify that this is the innermost context.
         */
        void checkInnermost()
            {
            if (m_ctxInner != null)
                {
                throw new IllegalStateException();
                }
            }

        /**
         * Verify that this is a forkable context.
         */
        void checkForkable()
            {
            if (m_ctxInner != null && m_ctxInner != this)
                {
                throw new IllegalStateException();
                }
            }

        /**
         * Verify that this is a forked context.
         */
        void checkForked()
            {
            if (m_ctxInner != this)
                {
                throw new IllegalStateException();

                }
            }

        /**
         * Create a delegating context that allows an expression to resolve names based on the
         * specified type's contributions.
         *
         * As a result, it allows us to write:
         * <pre><code>
         *    Color color = Red;
         * </code></pre>
         *  instead of
         * <pre><code>
         *    Color color = Color.Red;
         * </code></pre>
         * or
         * <pre><code>
         *    if (color == Red)
         * </code></pre>
         *  instead of
         * <pre><code>
         *    if (color == Color.Red)
         * </code></pre>
         *
         * @param typeLeft  the "infer from" type
         *
         * @return a new context
         */
        public InferringContext createInferringContext(TypeConstant typeLeft)
            {
            return new InferringContext(this, typeLeft);
            }

        /**
         * Create a context that bridges from the current context into a special compilation mode in
         * which the values (or references / variables) of the outer context can be <i>captured</i>.
         *
         * @param body  the StatementBlock of the lambda, anonymous inner class, or statement
         *              expression
         *
         * @return a capturing context
         */
        public CaptureContext createCaptureContext(StatementBlock body)
            {
            return new CaptureContext(this, body);
            }

        Context m_ctxOuter;
        Context m_ctxInner;

        private Map<String, Argument> m_mapByName;

        private Set<String> m_setAssigned;
        }

    /**
     * The outermost compiler context for compiling a method body. This context maintains a link
     * with the method body that is being compiled, and represents the parameters to the method and
     * the global names visible to the method.
     */
    public static class RootContext
            extends Context
        {
        public RootContext(MethodStructure method, StatementBlock stmtBody)
            {
            super(null);

            m_method   = method;
            m_stmtBody = stmtBody;
            }

        @Override
        public MethodStructure getMethod()
            {
            return m_method;
            }

        @Override
        public Source getSource()
            {
            return m_stmtBody.getSource();
            }

        @Override
        public ClassStructure getThisClass()
            {
            Component parent = m_method;
            while (!(parent instanceof ClassStructure))
                {
                parent = parent.getParent();
                }
            return (ClassStructure) parent;
            }

        @Override
        public ConstantPool pool()
            {
            return m_method.getConstantPool();
            }

        @Override
        public Context fork()
            {
            checkValidating();
            throw new IllegalStateException();
            }

        @Override
        public void join(Context... contexts)
            {
            checkValidating();
            throw new IllegalStateException();
            }

        @Override
        public Context enterScope()
            {
            checkValidating();
            throw new IllegalStateException();
            }

        @Override
        public void registerVar(Token tokName, Register reg, ErrorListener errs)
            {
            checkValidating();
            throw new IllegalStateException();
            }

        @Override
        public boolean isVarDeclaredInThisScope(String sName)
            {
            Argument arg = ensureNameMap().get(sName);
            return arg instanceof Register &&
                    (((Register) arg).getIndex() >= 0 || ((Register) arg).isUnknown());
            }

        @Override
        public boolean isVarWritable(String sName)
            {
            Argument arg = ensureNameMap().get(sName);
            if (arg instanceof Register)
                {
                return ((Register) arg).isWritable();
                }

            if (arg instanceof PropertyConstant)
                {
                // the context only answers the question of what the _first_ name is, so
                // in the case of "a.b.c", this method is called only for "a", so if someone
                // is asking if it's settable, then obviously there is no ".b.c" following;
                // it's obviously a local property (since there is no "target." before it),
                // so the only check to do here is to make sure that it is settable, i.e. not
                // a calculated property
                // TODO: check for a calculated property
                return true;
                }
            return false;
            }

        @Override
        public Argument resolveRegularName(Token name, ErrorListener errs)
            {
            checkValidating();

            // check if the name is a parameter name, or a global name that has already been looked
            // up and cached
            String                sName     = name.getValueText();
            Map<String, Argument> mapByName = ensureNameMap();
            Argument              arg       = mapByName.get(sName);
            if (arg == null)
                {
                // resolve the name from outside of this statement
                arg = new NameResolver(m_stmtBody, sName).forceResolve(errs);
                if (arg != null)
                    {
                    mapByName.put(sName, arg);
                    }
                }

            return arg;
            }

        @Override
        public Argument getVar(Token name, ErrorListener errs)
            {
            return resolveReservedName(name, errs);
            }

        @Override
        public Argument resolveReservedName(Token name, ErrorListener errs)
            {
            checkValidating();
            return resolveReservedName(name.getValueText(), name, errs);
            }

        @Override
        protected Argument resolveReservedName(String sName, Token name, ErrorListener errs)
            {
            Map<String, Argument> mapByName = ensureNameMap();
            Argument              arg       = mapByName.get(sName);
            if (arg instanceof Register && ((Register) arg).isPredefined())
                {
                return arg;
                }

            boolean      fNoFunction  = true;   // is this name disallowed in a function?
            boolean      fNoConstruct = true;   // is this name disallowed in a constructor?
            ConstantPool pool         = pool();
            TypeConstant type;
            int          nReg;
            switch (sName)
                {
                case "this":
                    if (isConstructor())
                        {
                        type = pool.ensureAccessTypeConstant(getThisType(), Access.STRUCT);
                        nReg = Op.A_STRUCT;
                        fNoConstruct = false;
                        break;
                        }
                    // fall through

                case "this:target":
                    type = getThisType();
                    nReg = Op.A_TARGET;
                    break;

                case "this:public":
                    type = pool.ensureAccessTypeConstant(getThisType(), Access.PUBLIC);
                    nReg = Op.A_PUBLIC;
                    break;

                case "this:protected":
                    type = pool.ensureAccessTypeConstant(getThisType(), Access.PROTECTED);
                    nReg = Op.A_PROTECTED;
                    break;

                case "this:private":
                    type = pool.ensureAccessTypeConstant(getThisType(), Access.PRIVATE);
                    nReg = Op.A_PRIVATE;
                    break;

                case "this:struct":
                    type = pool.ensureAccessTypeConstant(getThisType(), Access.STRUCT);
                    nReg = Op.A_STRUCT;
                    fNoConstruct = false;
                    break;

                case "this:service":
                    type = pool.typeService();
                    nReg = Op.A_SERVICE;
                    fNoFunction  = false;
                    fNoConstruct = false;
                    break;

                case "super":
                    {
                    TypeInfo        info       = getThisType().ensureTypeInfo(
                                                     errs == null ? ErrorListener.BLACKHOLE : errs);
                    MethodStructure method     = getMethod();
                    MethodConstant  idMethod   = method.getIdentityConstant();
                    MethodInfo      infoMethod = info.getMethodById(idMethod);

                    if (name != null && errs != null
                            && (infoMethod == null || !infoMethod.hasSuper(info)))
                        {
                        name.log(errs, getSource(), Severity.ERROR, Compiler.NO_SUPER);
                        }

                    type = idMethod.getSignature().asFunctionType();
                    nReg = Op.A_SUPER;
                    break;
                    }

                case "this:module":
                    // the module can be resolved to the actual module component at compile time
                    return getModule().getIdentityConstant();

                default:
                    return null;
                }

            if (name != null && errs != null && !m_fLoggedNoThis
                    && ((fNoFunction && isFunction() || fNoConstruct && isConstructor())))
                {
                name.log(errs, getSource(), Severity.ERROR, Compiler.NO_THIS);
                m_fLoggedNoThis = true;
                }

            arg = new Register(type, nReg);
            mapByName.put(sName, arg);
            return arg;
            }

        @Override
        protected void initNameMap(Map<String, Argument> mapByName)
            {
            MethodStructure method = m_method;
            for (int i = 0, c = method.getParamCount(); i < c; ++i)
                {
                Parameter param = method.getParam(i);
                mapByName.put(param.getName(), new Register(param.getType(), i));
                }
            }

        @Override
        public boolean isMethod()
            {
            return !isFunction() && !isConstructor();
            }

        @Override
        public boolean isFunction()
            {
            if (isConstructor())
                {
                return false;
                }

            Component parent = m_method;
            while (true)
                {
                switch (parent.getFormat())
                    {
                    case INTERFACE:
                    case CLASS:
                    case CONST:
                    case ENUM:
                    case ENUMVALUE:
                    case MIXIN:
                    case SERVICE:
                    case PACKAGE:
                    case MODULE:
                        return false;

                    case METHOD:
                        if (parent.isStatic())
                            {
                            return true;
                            }
                        break;

                    case PROPERTY:
                    case MULTIMETHOD:
                        break;

                    default:
                        throw new IllegalStateException();
                    }

                parent = parent.getParent();
                }
            }

        @Override
        public boolean isConstructor()
            {
            return m_method.isConstructor();
            }

        TypeConstant getThisType()
            {
            return getThisClass().getFormalType();
            }

        ModuleStructure getModule()
            {
            Component parent = m_method;
            while (!(parent instanceof ModuleStructure))
                {
                parent = parent.getParent();
                }
            return (ModuleStructure) parent;
            }

        TypeConstant getModuleType()
            {
            return getModule().getFormalType();
            }

        @Override
        public Context exitScope()
            {
            checkValidating();
            throw new IllegalStateException();
            }

        /**
         * @return a Context that can be used while validating code
         */
        public Context validatingContext()
            {
            checkValidating();
            return super.enterScope();
            }

        /**
         * @return a Context that can be used while emitting code
         */
        public Context emittingContext()
            {
            checkValidating();
            m_ctxInner.exitScope();
            m_fEmitting = true;
            return this;
            }

        private void checkValidating()
            {
            if (m_fEmitting)
                {
                throw new IllegalStateException();
                }
            }

        private void checkEmitting()
            {
            if (!m_fEmitting)
                {
                throw new IllegalStateException();
                }
            }

        private MethodStructure m_method;
        private StatementBlock  m_stmtBody;
        private boolean         m_fEmitting;
        private boolean         m_fLoggedNoThis;
        }


    /**
     * A nested context, representing a separate scope and/or code path.
     */
    public static class NestedContext
            extends Context
        {
        public NestedContext(Context ctxOuter)
            {
            super(ctxOuter);
            }
        }

    /**
     * A delegating context that allows an expression to resolve names based on the specified type's
     * contributions.
     *
     * As a result, it allows us to write:
     * <pre><code>
     *    Color color = Red;
     * </code></pre>
     *  instead of
     * <pre><code>
     *    Color color = Color.Red;
     * </code></pre>
     * or
     * <pre><code>
     *    if (color == Red)
     * </code></pre>
     *  instead of
     * <pre><code>
     *    if (color == Color.Red)
     * </code></pre>
     */
    public static class InferringContext
            extends NestedContext
        {
        /**
         * Construct an InferringContext.
         *
         * @param ctxOuter  the context within which this context is nested
         * @param typeLeft  the type from which this context can draw additional names for purposes
         *                  of resolution
         */
        public InferringContext(Context ctxOuter, TypeConstant typeLeft)
            {
            super(ctxOuter);

            m_typeLeft = typeLeft;
            }

        @Override
        public Argument resolveRegularName(Token name, ErrorListener errs)
            {
            Argument arg = super.resolveRegularName(name, errs);
            if (arg != null)
                {
                return arg;
                }

            Component.SimpleCollector collector = new Component.SimpleCollector();
            return m_typeLeft.resolveContributedName(name.getValueText(), collector)
                    == Component.ResolutionResult.RESOLVED
                    ? collector.getResolvedConstant()
                    : null;
            }

        @Override
        public void registerVar(Token tokName, Register reg, ErrorListener errs)
            {
            m_ctxOuter.registerVar(tokName, reg, errs);
            }

        TypeConstant m_typeLeft;
        }


    /**
     * A context for compiling lamba expressions, anonymous inner classes, and any other construct
     * that "captures" variables from an outer context.
     * <p/>TODO capture "this" (makes a lambda into a method, or a static anonymous class into an instance anonymous class)
     */
    public static class CaptureContext
            extends Context
        {
        /**
         * Construct a CaptureContext.
         *
         * @param ctxOuter  the context within which this context is nested
         * @param body      the StatementBlock of the lambda / inner class, whose parent is one of:
         *                  NewExpression, LambdaExpression, or StatementExpression
         */
        public CaptureContext(Context ctxOuter, StatementBlock body)
            {
            super(ctxOuter);
            }

        // TODO
        }


    // ----- fields --------------------------------------------------------------------------------

    private Label   m_labelBegin;
    private Label   m_labelEnd;
    private boolean m_fShortCircuited;
    private boolean m_fEmitted;
    }<|MERGE_RESOLUTION|>--- conflicted
+++ resolved
@@ -367,26 +367,6 @@
         /**
          * Mark the specified variable as being read from within this context.
          *
-<<<<<<< HEAD
-         * @param tokName  the variable name as a token from the source code
-         * @param errs     the error list to log to (optional)
-         */
-        public void markVarRead(Token tokName, ErrorListener errs)
-            {
-            Set<String> setAssigned = ensureDefiniteAssignments();
-            String      sName       = tokName.getValueText();
-            if (!setAssigned.contains(sName))
-                {
-                if (isVarReadable(sName))
-                    {
-                    if (!isVarPresent(sName))
-                        {
-                        makeVarPresent(tokName, errs);
-                        }
-                    // TODO
-                    }
-                else if (errs != null)
-=======
          * @param sName     the variable name
          */
         public final void markVarRead(String sName)
@@ -421,23 +401,16 @@
                 assert getVar(sName) != null;
 
                 if (tokName != null && errs != null)
->>>>>>> 7da570c0
                     {
                     tokName.log(errs, getSource(), Severity.ERROR, Compiler.VAR_UNASSIGNED, sName);
 
                     // record that the variable is definitely assigned so that the error will not be
                     // repeated unnecessarily within this context
-<<<<<<< HEAD
-                    setAssigned.add(sName);
-                    }
-                }
-=======
                     ensureDefiniteAssignments().add(sName);
                     }
                 }
 
             m_ctxOuter.markVarRead(sName, false, tokName, errs);
->>>>>>> 7da570c0
             }
 
         /**
@@ -451,27 +424,6 @@
          */
         public boolean isVarWritable(String sName)
             {
-<<<<<<< HEAD
-            Set<String> setAssigned = ensureDefiniteAssignments();
-            if (setAssigned.contains(sName))
-                {
-                return true;
-                }
-
-            boolean fWritable;
-            if (isVarDeclaredInThisScope(sName))
-                {
-                fWritable = getVar()
-                // TODO
-                }
-            else
-                {
-                fWritable = m_ctxOuter.isVarWritable(sName);
-                }
-
-            // Register.isReadable()
-            return fWritable;
-=======
             if (isVarDeclaredInThisScope(sName))
                 {
                 // TODO a "val" cannot be written to once it is definitely assigned
@@ -481,7 +433,6 @@
                 }
 
             return m_ctxOuter.isVarWritable(sName);
->>>>>>> 7da570c0
             }
 
         /**
