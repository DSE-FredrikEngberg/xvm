package org.xvm.asm;


import java.io.DataInput;
import java.io.DataOutput;
import java.io.IOException;
import java.io.PrintWriter;

import java.util.ArrayList;
import java.util.EnumMap;
import java.util.HashMap;
import java.util.Iterator;

import org.xvm.asm.Constant.Format;

import org.xvm.asm.constants.*;

import org.xvm.util.PackedInteger;

import static org.xvm.compiler.Lexer.isValidIdentifier;
import static org.xvm.compiler.Lexer.isValidQualifiedModule;

import static org.xvm.util.Handy.checkElementsNonNull;
import static org.xvm.util.Handy.quotedString;
import static org.xvm.util.Handy.readMagnitude;
import static org.xvm.util.Handy.writePackedLong;


/**
 * A shared pool of all Constant objects used in a particular FileStructure.
 *
 * @author cp  2015.12.04
 */
public class ConstantPool
        extends XvmStructure
    {
    // ----- constructors --------------------------------------------------------------------------

    /**
     * Construct a ConstantPool.
     *
     * @param fileStructure  the FileStructure that contains this ConstantPool
     */
    public ConstantPool(FileStructure fileStructure)
        {
        super(fileStructure);
        }


    // ----- public API ----------------------------------------------------------------------------

    /**
     * Obtain the Constant that is currently stored at the specified index. A runtime exception will
     * occur if the index is invalid.
     *
     * @param i  the index, for example obtained during the disassembly process
     *
     * @return the Constant at that index
     */
    public Constant getConstant(int i)
        {
        return i == -1 ? null : m_listConst.get(i);
        }

    /**
     * Register a Constant. This is used when a new Constant is created by the ConstantPool, but it
     * can also be used directly by a consumer, and it's used during the bulk (re-)registration of
     * Constants by the {@link XvmStructure#registerConstants} method of all of the various parts
     * of the FileStructure.
     * <p/>
     * The caller should use the returned constant in lieu of the constant that the caller passed
     * in.
     *
     * @param constant  the Constant to register
     *
     * @return if the passed Constant was not previously registered, then it is returned; otherwise,
     *         the previously registered Constant (which should be used in lieu of the passed
     *         Constant) is returned
     */
    public Constant register(Constant constant)
        {
        // to allow this method to be used blindly, i.e. for constants that may be optional within a
        // given structure, simply pass back null refs
        if (constant == null)
            {
            return null;
            }

        // check if the Constant is already registered
        final HashMap<Constant, Constant> mapConstants = ensureConstantLookup(constant.getFormat());
        final Constant constantOld = mapConstants.get(constant);
        if (constantOld == null)
            {
            if (constant.getContaining() != this)
                {
                throw new UnsupportedOperationException("need to clone constant into this pool?");
                }

            // add the Constant
            constant.setPosition(m_listConst.size());
            m_listConst.add(constant);
            mapConstants.put(constant, constant);

            // also allow the constant to be looked up by a locator
            Object oLocator = constant.getLocator();
            if (oLocator != null)
                {
                ensureLocatorLookup(constant.getFormat()).put(oLocator, constant);
                }

            // make sure that the recursively referenced constants are all
            // registered (and that they are aware of their being referenced)
            constant.registerConstants(this);
            }
        else
            {
            constant = constantOld;
            }

        if (m_fRecurseReg)
            {
            final boolean fDidHaveRefs = constant.hasRefs();
            constant.addRef();
            if (!fDidHaveRefs)
                {
                // first time to register this constant; recursively register
                // any constants that it refers to
                constant.registerConstants(this);
                }
            }

        return constant;
        }

    /**
     * Given the specified byte value, obtain a ByteConstant that represents it.
     *
     * @param b  the byte value
     *
     * @return a ByteConstant for the passed byte value
     */
    public ByteConstant ensureByteConstant(int b)
        {
        // check the pre-existing constants first
        ByteConstant constant = (ByteConstant) ensureLocatorLookup(Format.Byte).get(Byte.valueOf((byte) b));
        if (constant == null)
            {
            constant = (ByteConstant) register(new ByteConstant(this, b));
            }
        return constant;
        }

    /**
     * Given the specified byte array value, obtain a ByteStringConstant that represents it.
     *
     * @param ab  the byte array value
     *
     * @return a ByteStringConstant for the passed byte array value
     */
    public ByteStringConstant ensureByteStringConstant(byte[] ab)
        {
        ByteStringConstant constant = new ByteStringConstant(this, ab.clone());
        return (ByteStringConstant) register(constant);
        }

    /**
     * Given the specified character value, obtain a CharConstant that represents it.
     *
     * @param ch  the character value
     *
     * @return a CharConstant for the passed character value
     */
    public CharConstant ensureCharConstant(int ch)
        {
        // check the cache
        if (ch <= 0x7F)
            {
            CharConstant constant = (CharConstant) ensureLocatorLookup(Format.Char).get(Character.valueOf((char) ch));
            if (constant != null)
                {
                return constant;
                }
            }

        return (CharConstant) register(new CharConstant(this, ch));
        }

    /**
     * Given the specified String value, obtain a CharStringConstant that represents it.
     *
     * @param s  the String value
     *
     * @return a CharStringConstant for the passed String value
     */
    public CharStringConstant ensureCharStringConstant(String s)
        {
        // check the pre-existing constants first
        CharStringConstant constant = (CharStringConstant) ensureLocatorLookup(Format.CharString).get(s);
        if (constant == null)
            {
            constant = (CharStringConstant) register(new CharStringConstant(this, s));
            }
        return constant;
        }

    /**
     * Given the specified {@code long} value, obtain a IntConstant that represents it.
     *
     * @param n  the {@code long} value of the integer
     *
     * @return an IntConstant for the passed {@code long} value
     */
    public IntConstant ensureIntConstant(long n)
        {
        return ensureIntConstant(PackedInteger.valueOf(n));
        }

    /**
     * Given the specified PackedInteger value, obtain a IntConstant that represents it.
     *
     * @param pint  the PackedInteger value
     *
     * @return an IntConstant for the passed PackedInteger value
     */
    public IntConstant ensureIntConstant(PackedInteger pint)
        {
        // check the pre-existing constants first
        IntConstant constant = (IntConstant) ensureLocatorLookup(Format.Int).get(pint);
        if (constant == null)
            {
            constant = (IntConstant) register(new IntConstant(this, pint));
            }
        return constant;
        }

    /**
     * Given the specified Version value, obtain a VersionConstant that represents it.
     *
     * @param ver  a version
     *
     * @return a VersionConstant for the passed version value
     */
    public VersionConstant ensureVersionConstant(Version ver)
        {
        VersionConstant constant = (VersionConstant) ensureLocatorLookup(Format.Version).get(ver.toString());
        if (constant == null)
            {
            constant = new VersionConstant(this, ver);
            }
        return constant;
        }

    /**
     * Given an array of constants, obtain a TupleConstant that represents the corresponding tuple.
     *
     * @param aconst  an array of conditions
     *
     * @return a TupleConstant
     */
    public TupleConstant ensureTupleConstant(Constant[] aconst)
        {
        checkElementsNonNull(aconst);

        return (TupleConstant) register(new TupleConstant(this, aconst.clone()));
        }

    /**
     * Given the specified name, obtain a NamedCondition that represents a test for the name being
     * specified.
     *
     * @param sName  a name
     *
     * @return a NamedCondition
     */
    public NamedCondition ensureNamedCondition(String sName)
        {
        NamedCondition cond = (NamedCondition) ensureLocatorLookup(Format.ConditionNamed).get(sName);
        if (cond == null)
            {
            cond = new NamedCondition(this, ensureCharStringConstant(sName));
            }
        return cond;
        }

    /**
     * Given a constant for a particular XVM structure, obtain a PresentCondition that represents a
     * test for the structure's existence.
     *
     * @param constId   a constant specifying a particular XVM structure
     *
     * @return a PresentCondition
     */
    public PresentCondition ensurePresentCondition(IdentityConstant constId)
        {
        PresentCondition cond = (PresentCondition) ensureLocatorLookup(Format.ConditionPresent).get(constId);
        if (cond == null)
            {
            cond = new PresentCondition(this, constId);
            }
        return cond;
        }

    /**
     * Given a constant for a particular XVM structure and version, obtain a PresentCondition that
     * represents a test for the structure's existence of the specified version.
     *
     * @param constModule  the constant specifying the module
     * @param constVer     the version of that module to test for
     *
     * @return a VersionMatchesCondition
     */
    public VersionMatchesCondition ensureImportVersionCondition(ModuleConstant constModule, VersionConstant constVer)
        {
        return new VersionMatchesCondition(this, constModule, constVer);
        }

    /**
     * Given a version constant, obtain a VersionedCondition that represents a test for that version
     * of this module.
     *
     * @param constVer  the version of this module to test for
     *
     * @return a VersionedCondition
     */
    public VersionedCondition ensureVersionedCondition(VersionConstant constVer)
        {
        VersionedCondition cond = (VersionedCondition) ensureLocatorLookup(Format.ConditionVersioned).get(constVer);
        if (cond == null)
            {
            cond = new VersionedCondition(this, constVer);
            }
        return cond;
        }

    /**
     * Given a condition, obtain the inverse of that condition.
     *
     * @param cond   a condition
     *
     * @return a Condition representing the inverse
     */
    public ConditionalConstant ensureNotCondition(ConditionalConstant cond)
        {
        // avoid double-negatives
        if (cond instanceof NotCondition)
            {
            return ((NotCondition) cond).getUnderlyingCondition();
            }

        NotCondition condNot = (NotCondition) ensureLocatorLookup(Format.ConditionNot).get(cond);
        if (condNot == null)
            {
            condNot = new NotCondition(this, cond);
            }
        return condNot;
        }


    /**
<<<<<<< HEAD
     * Given an array of conditions, obtain an AllCondition that represents them.
=======
     * Given the multiple conditions, obtain an AnyCondition that represents them.
>>>>>>> 99fa61ec
     *
     * @param aCondition  an array of conditions
     *
     * @return an AnyCondition
     */
    public AnyCondition ensureAnyCondition(ConditionalConstant... aCondition)
        {
        checkElementsNonNull(aCondition);
        if (aCondition.length < 2)
            {
            throw new IllegalArgumentException("at least 2 conditions required");
            }

        return (AnyCondition) register(new AnyCondition(this, aCondition));
        }

    /**
     * Given the multiple conditions, obtain an AllCondition that represents them.
     *
     * @param aCondition  an array of conditions
     *
     * @return an AllCondition
     */
    public AllCondition ensureAllCondition(ConditionalConstant... aCondition)
        {
        checkElementsNonNull(aCondition);
        if (aCondition.length < 2)
            {
            throw new IllegalArgumentException("at least 2 conditions required");
            }

        return (AllCondition) register(new AllCondition(this, aCondition));
        }

    /**
     * Obtain a Constant that represents the specified module.
     *
     * @param sName  a fully qualified module name
     *
     * @return the ModuleConstant for the specified qualified module name
     */
    public ModuleConstant ensureModuleConstant(String sName)
        {
        if (!isValidQualifiedModule(sName))
            {
            throw new IllegalArgumentException("illegal qualified module name: " + quotedString(sName));
            }

        ModuleConstant constant = (ModuleConstant) ensureLocatorLookup(Format.Module).get(sName);
        if (constant == null)
            {
            constant = (ModuleConstant) register(new ModuleConstant(this, sName));
            }
        return constant;
        }

    /**
     * Given the specified package name and the context (module or package) within which it exists,
     * obtain a PackageConstant that represents it.
     *
     * @param constParent  the ModuleConstant or PackageConstant that contains the specified package
     * @param sPackage     the unqualified name of the package
     *
     * @return the specified PackageConstant
     */
    public PackageConstant ensurePackageConstant(Constant constParent, String sPackage)
        {
        if (constParent == null)
            {
            throw new IllegalArgumentException("ModuleConstant or PackageConstant required");
            }

        // validate the package name
        if (!isValidIdentifier(sPackage))
            {
            throw new IllegalArgumentException("illegal package name: " + sPackage);
            }

        switch (constParent.getFormat())
            {
            case Module:
            case Package:
                return (PackageConstant) register(new PackageConstant(this, constParent, sPackage));

            default:
                throw new IllegalArgumentException("constant " + constParent.getFormat()
                        + " is not a Module or Package");
            }
        }

    /**
     * Given the specified class name and the context (module, package, class, method) within which
     * it exists, obtain a ClassConstant that represents it.
     *
     * @param constParent
     * @param sClass
     *
     * @return
     */
    public ClassConstant ensureClassConstant(Constant constParent, String sClass)
        {
        switch (constParent.getFormat())
            {
            case Module:
            case Package:
            case Class:
            case Method:
                return (ClassConstant) register(new ClassConstant(this, constParent, sClass));

            default:
                throw new IllegalArgumentException("constant " + constParent.getFormat()
                        + " is not a Module, Package, Class, or Method");
            }
        }

    /**
     * Given the specified property name and the context (module, package, class, method) within
     * which it exists, obtain a PropertyConstant that represents it.
     *
     * @param constParent  the constant representing the container of the property, for example a
     *                     ClassConstant
     * @param sName        the name of the property
     *
     * @return the specified PropertyConstant
     */
    public PropertyConstant ensurePropertyConstant(Constant constParent, String sName)
        {
        return (PropertyConstant) register(new PropertyConstant(this, constParent, sName));
        }

    /**
     * Given the specified method name and the context (module, package, class, property, method)
     * within which it exists, obtain a MultiMethodConstant that represents it.
     *
     * @param constParent  the constant representing the container of the multi-method, for example
     *                     a ClassConstant
     * @param sName        the name of the multi-method
     *
     * @return the specified MultiMethodConstant
     */
    public MultiMethodConstant ensureMultiMethodConstant(Constant constParent, String sName)
        {
        return (MultiMethodConstant) register(new MultiMethodConstant(this, constParent, sName));
        }

    /**
     * Obtain a Constant that represents the specified method.
     *
     * @param constParent    specifies the module, package, class, multi-method, method, or property
     *                       that contains the method
     * @param sName          the method name
     * @param access         the method accessibility
     * @param aconstReturns  the return values from the method
     * @param aconstParams   the invocation parameters for the method
     *
     * @return the MethodConstant for the specified method name of the specified container with the
     *         specified parameters and return values
     */
    public MethodConstant ensureMethodConstant(Constant constParent, String sName, Access access,
            TypeConstant[] aconstParams, TypeConstant[] aconstReturns)
        {
        assert constParent != null;

        MultiMethodConstant constMultiMethod;
        switch (constParent.getFormat())
            {
            case MultiMethod:
                constMultiMethod = (MultiMethodConstant) constParent;
                break;

            case Module:
            case Package:
            case Class:
            case Method:
            case Property:
                constMultiMethod = ensureMultiMethodConstant(constParent, sName);
                break;

            default:
                throw new IllegalArgumentException("constant " + constParent.getFormat()
                        + " is not a Module, Package, Class, Method, or Property");
            }

        return (MethodConstant) register(new MethodConstant(this, constMultiMethod, access,
                aconstReturns, aconstParams));
        }

    /**
     * Given the specified type and name, obtain a ParameterConstant that represents it.
     *
     * @param constType  the type of the parameter
     * @param sName      the name of the parameter
     *
     * @return a ParameterConstant
     */
    public ParameterConstant ensureParameterConstant(TypeConstant constType, String sName)
        {
        // note: the parameter constant is NOT registered, because it is not an actual constant
        // type; it is simply a sub-component of a method constant
        return new ParameterConstant(this, constType, sName);
        }

    /**
     * Given the
     * @param constClass
     * @param access
     * @return
     */
    public ClassTypeConstant ensureClassTypeConstant(ClassConstant constClass,
                                                     Access access, TypeConstant... constTypes)
        {
        assert constClass != null;
        switch (constClass.getFormat())
            {
            case Module:
            case Package:
            case Class:
                ClassTypeConstant constant = null;
                if (access == Access.PUBLIC && constTypes == null)
                    {
                    constant = (ClassTypeConstant) ensureLocatorLookup(Format.ClassType).get(constClass);
                    }
                if (constant == null)
                    {
                    constant = (ClassTypeConstant) register(
                            new ClassTypeConstant(this, constClass, access, constTypes));
                    }
                return constant;

            default:
                throw new IllegalArgumentException("constant " + constClass.getFormat()
                        + " is not a Module, Package, or Class");
            }
        }

    /**
     * Create a new TypeConstant whose exact type will eventually be resolved.
     *
     * @param sType  the String representation of the type
     *
     * @return a new TypeConstant
     */
    public UnresolvedTypeConstant createUnresolvedTypeConstant(String sType)
        {
        return new UnresolvedTypeConstant(this, sType);
        }


    // ----- XvmStructure methods ------------------------------------------------------------------

    @Override
    public ConstantPool getConstantPool()
        {
        return this;
        }

    @Override
    public Iterator<? extends XvmStructure> getContained()
        {
        return m_listConst.iterator();
        }

    @Override
    public boolean isModified()
        {
        // changes to the constant pool only modify the resulting file if there are changes to other
        // structures that reference the changes in the constant pool; the constants themselves are
        // constant
        return false;
        }

    @Override
    protected void markModified()
        {
        }

    @Override
    protected void resetModified()
        {
        }

    @Override
    public boolean isConditional()
        {
        return false;
        }

    @Override
    public void purgeCondition(ConditionalConstant condition)
        {
        }

    @Override
    public boolean isPresent(LinkerContext ctx)
        {
        return true;
        }

    @Override
    public boolean isResolved()
        {
        return true;
        }

    @Override
    public void resolve(LinkerContext ctx)
        {
        }

    @Override
    protected void disassemble(DataInput in)
            throws IOException
        {
        m_listConst.clear();
        m_mapConstants.clear();
        m_mapLocators.clear();

        // read the number of constants in the pool
        int cConst = readMagnitude(in);
        m_listConst.ensureCapacity(cConst);

        // load the constant pool from the stream
        for (int i = 0; i < cConst; ++i)
            {
            Constant constant;
            int      nFmt   = in.readUnsignedByte();
            Format   format = Constant.Format.valueOf(nFmt);
            switch (format)
                {
                case Byte:
                    constant = new ByteConstant(this, format, in);
                    break;

                case ByteString:
                    constant = new ByteStringConstant(this, format, in);
                    break;

                case Char:
                    constant = new CharConstant(this, format, in);
                    break;

                case CharString:
                    constant = new CharStringConstant(this, format, in);
                    break;

                case Int:
                    constant = new IntConstant(this, format, in);
                    break;

                case Module:
                    constant = new ModuleConstant(this, format, in);
                    break;

                case Package:
                    constant = new PackageConstant(this, format, in);
                    break;

                case Class:
                    constant = new ClassConstant(this, format, in);
                    break;

                case Property:
                    constant = new PropertyConstant(this, format, in);
                    break;

                case MultiMethod:
                    constant = new MultiMethodConstant(this, format, in);
                    break;

                case Method:
                    constant = new MethodConstant(this, format, in);
                    break;

                case Version:
                    constant = new VersionConstant(this, format, in);
                    break;

                case ConditionNot:
                    constant = new NotCondition(this, format, in);
                    break;

                case ConditionAll:
                    constant = new AllCondition(this, format, in);
                    break;

                case ConditionAny:
                    constant = new AnyCondition(this, format, in);
                    break;

                case ConditionNamed:
                    constant = new NamedCondition(this, format, in);
                    break;

                case ConditionPresent:
                    constant = new PresentCondition(this, format, in);
                    break;

                case ConditionVersionMatches:
                    constant = new VersionMatchesCondition(this, format, in);
                    break;

                case ConditionVersioned:
                    constant = new VersionedCondition(this, format, in);
                    break;

                case ClassType:
                    constant = new ClassTypeConstant(this, format, in);
                    break;

                default:
                    throw new IOException("Unsupported constant format: " + nFmt);
                }

            constant.setPosition(i);
            m_listConst.add(constant);
            }

        // convert indexes into constant references
        for (Constant constant : m_listConst)
            {
            constant.disassemble(null);
            }
        }

    @Override
    protected void registerConstants(ConstantPool pool)
        {
        // the ConstantPool does contain constants, but it does not itself reference any constants,
        // so it has nothing to register itself. furthermore, this must be over-ridden here to avoid
        // the super implementation calling to each of the contained Constants (some of which may no
        // longer be referenced by any XVM Structure) and having them accidentally register
        // everything that they in turn depend upon
        }

    @Override
    protected void assemble(DataOutput out)
            throws IOException
        {
        writePackedLong(out, m_listConst.size());
        for (Constant constant : m_listConst)
            {
            constant.assemble(out);
            }
        }


    // ----- debugging support ---------------------------------------------------------------------

    @Override
    public String getDescription()
        {
        return "size=" + m_listConst.size() + ", recurse-reg=" + m_fRecurseReg;
        }

    @Override
    protected void dump(PrintWriter out, String sIndent)
        {
        dumpStructureCollection(out, sIndent, "Constants", m_listConst);
        }


    // ----- Object methods ------------------------------------------------------------------------

    @Override
    public boolean equals(Object obj)
        {
        if (obj == this)
            {
            return true;
            }

        if (!(obj instanceof ConstantPool))
            {
            return false;
            }

        ConstantPool that = (ConstantPool) obj;

        // compare each constant in the pool for equality
        return this.m_listConst.equals(that.m_listConst);
        }


    // ----- methods exposed to FileStructure ------------------------------------------------------

    /**
     * Before the registration of constants begins as part of assembling the FileStructure, the
     * ConstantPool is notified of the impending assembly process so that it can determine which
     * constants are actually used, and how many times each is used. This is important because the
     * unused constants can be discarded, and the most frequently used constants can be written out
     * first in the ConstantPool, allowing their ordinal position to be addressed using a smaller
     * number of bytes throughout the FileStructure.
     */
    protected void preRegisterAll()
        {
        assert !m_fRecurseReg;
        m_fRecurseReg = true;

        for (Constant constant : m_listConst)
            {
            constant.resetRefs();
            }
        }

    /**
     * Called after all of the Constants have been registered by the bulk registration process.
     *
     * @param fOptimize pass true to optimize the order of the constants, or false to maintain the
     *                  present order
     */
    protected void postRegisterAll(final boolean fOptimize)
        {
        assert m_fRecurseReg;
        m_fRecurseReg = false;

        if (fOptimize)
            {
            optimize();
            }
        }

    /**
     * Discard unused Constants and order the remaining constants so that the most-referred-to
     * Constants occur before the less used constants.
     */
    private void optimize()
        {
        // sort the Constants by how often they are referred to within the FileStructure, with the
        // most frequently referred-to Constants appearing first
        m_listConst.sort(Constant.MFU_ORDER);

        // go through and mark each constant with its new position; the iteration is backwards to
        // support the efficient removal of all of the unused Constants from the end of the list
        for (int i = m_listConst.size() - 1; i >= 0; --i)
            {
            Constant constant = m_listConst.get(i);
            if (constant.hasRefs())
                {
                if (i != constant.getPosition())
                    {
                    constant.setPosition(i);
                    }
                }
            else
                {
                constant.setPosition(-1);
                m_listConst.remove(i);
                }
            }

        // discard any previous lookup structures, since contents may have changed
        m_mapConstants.clear();
        m_mapLocators.clear();
        }


    // ----- internal ------------------------------------------------------------------------------

    /**
     * Obtain a Constant lookup table for Constants of the specified type, using Constants as the
     * keys of the lookup table.
     * <p/>
     * Constants are natural identities, so they act as the keys in this lookup structure. This data
     * structure allows there to be exactly one instance of each Constant identity held by the
     * ConstantPool, similar to how String objects are "interned" in Java.
     *
     * @param format  the Constant Type
     *
     * @return the map from Constant to Constant
     */
    private HashMap<Constant, Constant> ensureConstantLookup(Format format)
        {
        ensureLookup();
        return m_mapConstants.get(format);
        }

    /**
     * Obtain a Constant lookup table for Constants of the specified type, using locators as the
     * keys of the lookup table.
     * <p/>
     * Locators are optional identities that are specific to each different Type of Constant:
     * <ul>
     * <li>A Constant Type may not support locators at all;</li>
     * <li>A Constant Type may support locators, but only for some of the
     * Constant values of that Type;</li>
     * <li>A Constant Type may support locators for all of the Constant values
     * of that Type.</li>
     * </ul>
     *
     * @param format  the Constant Type
     *
     * @return the map from locator to Constant
     */
    private HashMap<Object, Constant> ensureLocatorLookup(Format format)
        {
        final EnumMap<Format, HashMap<Object, Constant>> mapLocatorMaps = m_mapLocators;

        HashMap<Object, Constant> mapLocators = mapLocatorMaps.get(format);
        if (mapLocators == null)
            {
            // lazily instantiate the locator map for the specified type
            mapLocators = new HashMap<>();
            mapLocatorMaps.put(format, mapLocators);
            }

        return mapLocators;
        }

    /**
     * Create the necessary structures for looking up Constant objects quickly, and populate those
     * structures with the set of existing Constant objects.
     */
    private void ensureLookup()
        {
        if (m_mapConstants.isEmpty())
            {
            for (Format format : Format.values())
                {
                m_mapConstants.put(format, new HashMap<>());
                }

            for (Constant constant : m_listConst)
                {
                Constant constantOld = m_mapConstants.get(constant.getFormat()).put(constant, constant);
                assert constantOld == null;

                Object oLocator = constant.getLocator();
                if (oLocator != null)
                    {
                    constantOld = ensureLocatorLookup(constant.getFormat()).put(oLocator, constant);
                    assert constantOld == null;
                    }
                }
            }
        }


    // ----- fields --------------------------------------------------------------------------------

    /**
     * An immutable, empty, zero-length array of parameters.
     */
    public static final ParameterConstant[] NO_PARAMS = new ParameterConstant[0];

    /**
     * An immutable, empty, zero-length array of types.
     */
    public static final TypeConstant[] NO_TYPES = new TypeConstant[0];

    /**
     * Storage of Constant objects by index.
     */
    private final ArrayList<Constant> m_listConst = new ArrayList<>();

    /**
     * Reverse lookup structure to find a particular constant by constant.
     */
    private final EnumMap<Format, HashMap<Constant, Constant>> m_mapConstants = new EnumMap<>(Format.class);

    /**
     * Reverse lookup structure to find a particular constant by locator.
     */
    private final EnumMap<Format, HashMap<Object, Constant>> m_mapLocators = new EnumMap<>(Format.class);

    /**
     * Tracks whether the ConstantPool should recursively register constants.
     */
    private transient boolean m_fRecurseReg;
    }
<|MERGE_RESOLUTION|>--- conflicted
+++ resolved
@@ -1,1033 +1,1029 @@
-package org.xvm.asm;
-
-
-import java.io.DataInput;
-import java.io.DataOutput;
-import java.io.IOException;
-import java.io.PrintWriter;
-
-import java.util.ArrayList;
-import java.util.EnumMap;
-import java.util.HashMap;
-import java.util.Iterator;
-
-import org.xvm.asm.Constant.Format;
-
-import org.xvm.asm.constants.*;
-
-import org.xvm.util.PackedInteger;
-
-import static org.xvm.compiler.Lexer.isValidIdentifier;
-import static org.xvm.compiler.Lexer.isValidQualifiedModule;
-
-import static org.xvm.util.Handy.checkElementsNonNull;
-import static org.xvm.util.Handy.quotedString;
-import static org.xvm.util.Handy.readMagnitude;
-import static org.xvm.util.Handy.writePackedLong;
-
-
-/**
- * A shared pool of all Constant objects used in a particular FileStructure.
- *
- * @author cp  2015.12.04
- */
-public class ConstantPool
-        extends XvmStructure
-    {
-    // ----- constructors --------------------------------------------------------------------------
-
-    /**
-     * Construct a ConstantPool.
-     *
-     * @param fileStructure  the FileStructure that contains this ConstantPool
-     */
-    public ConstantPool(FileStructure fileStructure)
-        {
-        super(fileStructure);
-        }
-
-
-    // ----- public API ----------------------------------------------------------------------------
-
-    /**
-     * Obtain the Constant that is currently stored at the specified index. A runtime exception will
-     * occur if the index is invalid.
-     *
-     * @param i  the index, for example obtained during the disassembly process
-     *
-     * @return the Constant at that index
-     */
-    public Constant getConstant(int i)
-        {
-        return i == -1 ? null : m_listConst.get(i);
-        }
-
-    /**
-     * Register a Constant. This is used when a new Constant is created by the ConstantPool, but it
-     * can also be used directly by a consumer, and it's used during the bulk (re-)registration of
-     * Constants by the {@link XvmStructure#registerConstants} method of all of the various parts
-     * of the FileStructure.
-     * <p/>
-     * The caller should use the returned constant in lieu of the constant that the caller passed
-     * in.
-     *
-     * @param constant  the Constant to register
-     *
-     * @return if the passed Constant was not previously registered, then it is returned; otherwise,
-     *         the previously registered Constant (which should be used in lieu of the passed
-     *         Constant) is returned
-     */
-    public Constant register(Constant constant)
-        {
-        // to allow this method to be used blindly, i.e. for constants that may be optional within a
-        // given structure, simply pass back null refs
-        if (constant == null)
-            {
-            return null;
-            }
-
-        // check if the Constant is already registered
-        final HashMap<Constant, Constant> mapConstants = ensureConstantLookup(constant.getFormat());
-        final Constant constantOld = mapConstants.get(constant);
-        if (constantOld == null)
-            {
-            if (constant.getContaining() != this)
-                {
-                throw new UnsupportedOperationException("need to clone constant into this pool?");
-                }
-
-            // add the Constant
-            constant.setPosition(m_listConst.size());
-            m_listConst.add(constant);
-            mapConstants.put(constant, constant);
-
-            // also allow the constant to be looked up by a locator
-            Object oLocator = constant.getLocator();
-            if (oLocator != null)
-                {
-                ensureLocatorLookup(constant.getFormat()).put(oLocator, constant);
-                }
-
-            // make sure that the recursively referenced constants are all
-            // registered (and that they are aware of their being referenced)
-            constant.registerConstants(this);
-            }
-        else
-            {
-            constant = constantOld;
-            }
-
-        if (m_fRecurseReg)
-            {
-            final boolean fDidHaveRefs = constant.hasRefs();
-            constant.addRef();
-            if (!fDidHaveRefs)
-                {
-                // first time to register this constant; recursively register
-                // any constants that it refers to
-                constant.registerConstants(this);
-                }
-            }
-
-        return constant;
-        }
-
-    /**
-     * Given the specified byte value, obtain a ByteConstant that represents it.
-     *
-     * @param b  the byte value
-     *
-     * @return a ByteConstant for the passed byte value
-     */
-    public ByteConstant ensureByteConstant(int b)
-        {
-        // check the pre-existing constants first
-        ByteConstant constant = (ByteConstant) ensureLocatorLookup(Format.Byte).get(Byte.valueOf((byte) b));
-        if (constant == null)
-            {
-            constant = (ByteConstant) register(new ByteConstant(this, b));
-            }
-        return constant;
-        }
-
-    /**
-     * Given the specified byte array value, obtain a ByteStringConstant that represents it.
-     *
-     * @param ab  the byte array value
-     *
-     * @return a ByteStringConstant for the passed byte array value
-     */
-    public ByteStringConstant ensureByteStringConstant(byte[] ab)
-        {
-        ByteStringConstant constant = new ByteStringConstant(this, ab.clone());
-        return (ByteStringConstant) register(constant);
-        }
-
-    /**
-     * Given the specified character value, obtain a CharConstant that represents it.
-     *
-     * @param ch  the character value
-     *
-     * @return a CharConstant for the passed character value
-     */
-    public CharConstant ensureCharConstant(int ch)
-        {
-        // check the cache
-        if (ch <= 0x7F)
-            {
-            CharConstant constant = (CharConstant) ensureLocatorLookup(Format.Char).get(Character.valueOf((char) ch));
-            if (constant != null)
-                {
-                return constant;
-                }
-            }
-
-        return (CharConstant) register(new CharConstant(this, ch));
-        }
-
-    /**
-     * Given the specified String value, obtain a CharStringConstant that represents it.
-     *
-     * @param s  the String value
-     *
-     * @return a CharStringConstant for the passed String value
-     */
-    public CharStringConstant ensureCharStringConstant(String s)
-        {
-        // check the pre-existing constants first
-        CharStringConstant constant = (CharStringConstant) ensureLocatorLookup(Format.CharString).get(s);
-        if (constant == null)
-            {
-            constant = (CharStringConstant) register(new CharStringConstant(this, s));
-            }
-        return constant;
-        }
-
-    /**
-     * Given the specified {@code long} value, obtain a IntConstant that represents it.
-     *
-     * @param n  the {@code long} value of the integer
-     *
-     * @return an IntConstant for the passed {@code long} value
-     */
-    public IntConstant ensureIntConstant(long n)
-        {
-        return ensureIntConstant(PackedInteger.valueOf(n));
-        }
-
-    /**
-     * Given the specified PackedInteger value, obtain a IntConstant that represents it.
-     *
-     * @param pint  the PackedInteger value
-     *
-     * @return an IntConstant for the passed PackedInteger value
-     */
-    public IntConstant ensureIntConstant(PackedInteger pint)
-        {
-        // check the pre-existing constants first
-        IntConstant constant = (IntConstant) ensureLocatorLookup(Format.Int).get(pint);
-        if (constant == null)
-            {
-            constant = (IntConstant) register(new IntConstant(this, pint));
-            }
-        return constant;
-        }
-
-    /**
-     * Given the specified Version value, obtain a VersionConstant that represents it.
-     *
-     * @param ver  a version
-     *
-     * @return a VersionConstant for the passed version value
-     */
-    public VersionConstant ensureVersionConstant(Version ver)
-        {
-        VersionConstant constant = (VersionConstant) ensureLocatorLookup(Format.Version).get(ver.toString());
-        if (constant == null)
-            {
-            constant = new VersionConstant(this, ver);
-            }
-        return constant;
-        }
-
-    /**
-     * Given an array of constants, obtain a TupleConstant that represents the corresponding tuple.
-     *
-     * @param aconst  an array of conditions
-     *
-     * @return a TupleConstant
-     */
-    public TupleConstant ensureTupleConstant(Constant[] aconst)
-        {
-        checkElementsNonNull(aconst);
-
-        return (TupleConstant) register(new TupleConstant(this, aconst.clone()));
-        }
-
-    /**
-     * Given the specified name, obtain a NamedCondition that represents a test for the name being
-     * specified.
-     *
-     * @param sName  a name
-     *
-     * @return a NamedCondition
-     */
-    public NamedCondition ensureNamedCondition(String sName)
-        {
-        NamedCondition cond = (NamedCondition) ensureLocatorLookup(Format.ConditionNamed).get(sName);
-        if (cond == null)
-            {
-            cond = new NamedCondition(this, ensureCharStringConstant(sName));
-            }
-        return cond;
-        }
-
-    /**
-     * Given a constant for a particular XVM structure, obtain a PresentCondition that represents a
-     * test for the structure's existence.
-     *
-     * @param constId   a constant specifying a particular XVM structure
-     *
-     * @return a PresentCondition
-     */
-    public PresentCondition ensurePresentCondition(IdentityConstant constId)
-        {
-        PresentCondition cond = (PresentCondition) ensureLocatorLookup(Format.ConditionPresent).get(constId);
-        if (cond == null)
-            {
-            cond = new PresentCondition(this, constId);
-            }
-        return cond;
-        }
-
-    /**
-     * Given a constant for a particular XVM structure and version, obtain a PresentCondition that
-     * represents a test for the structure's existence of the specified version.
-     *
-     * @param constModule  the constant specifying the module
-     * @param constVer     the version of that module to test for
-     *
-     * @return a VersionMatchesCondition
-     */
-    public VersionMatchesCondition ensureImportVersionCondition(ModuleConstant constModule, VersionConstant constVer)
-        {
-        return new VersionMatchesCondition(this, constModule, constVer);
-        }
-
-    /**
-     * Given a version constant, obtain a VersionedCondition that represents a test for that version
-     * of this module.
-     *
-     * @param constVer  the version of this module to test for
-     *
-     * @return a VersionedCondition
-     */
-    public VersionedCondition ensureVersionedCondition(VersionConstant constVer)
-        {
-        VersionedCondition cond = (VersionedCondition) ensureLocatorLookup(Format.ConditionVersioned).get(constVer);
-        if (cond == null)
-            {
-            cond = new VersionedCondition(this, constVer);
-            }
-        return cond;
-        }
-
-    /**
-     * Given a condition, obtain the inverse of that condition.
-     *
-     * @param cond   a condition
-     *
-     * @return a Condition representing the inverse
-     */
-    public ConditionalConstant ensureNotCondition(ConditionalConstant cond)
-        {
-        // avoid double-negatives
-        if (cond instanceof NotCondition)
-            {
-            return ((NotCondition) cond).getUnderlyingCondition();
-            }
-
-        NotCondition condNot = (NotCondition) ensureLocatorLookup(Format.ConditionNot).get(cond);
-        if (condNot == null)
-            {
-            condNot = new NotCondition(this, cond);
-            }
-        return condNot;
-        }
-
-
-    /**
-<<<<<<< HEAD
-     * Given an array of conditions, obtain an AllCondition that represents them.
-=======
-     * Given the multiple conditions, obtain an AnyCondition that represents them.
->>>>>>> 99fa61ec
-     *
-     * @param aCondition  an array of conditions
-     *
-     * @return an AnyCondition
-     */
-    public AnyCondition ensureAnyCondition(ConditionalConstant... aCondition)
-        {
-        checkElementsNonNull(aCondition);
-        if (aCondition.length < 2)
-            {
-            throw new IllegalArgumentException("at least 2 conditions required");
-            }
-
-        return (AnyCondition) register(new AnyCondition(this, aCondition));
-        }
-
-    /**
-     * Given the multiple conditions, obtain an AllCondition that represents them.
-     *
-     * @param aCondition  an array of conditions
-     *
-     * @return an AllCondition
-     */
-    public AllCondition ensureAllCondition(ConditionalConstant... aCondition)
-        {
-        checkElementsNonNull(aCondition);
-        if (aCondition.length < 2)
-            {
-            throw new IllegalArgumentException("at least 2 conditions required");
-            }
-
-        return (AllCondition) register(new AllCondition(this, aCondition));
-        }
-
-    /**
-     * Obtain a Constant that represents the specified module.
-     *
-     * @param sName  a fully qualified module name
-     *
-     * @return the ModuleConstant for the specified qualified module name
-     */
-    public ModuleConstant ensureModuleConstant(String sName)
-        {
-        if (!isValidQualifiedModule(sName))
-            {
-            throw new IllegalArgumentException("illegal qualified module name: " + quotedString(sName));
-            }
-
-        ModuleConstant constant = (ModuleConstant) ensureLocatorLookup(Format.Module).get(sName);
-        if (constant == null)
-            {
-            constant = (ModuleConstant) register(new ModuleConstant(this, sName));
-            }
-        return constant;
-        }
-
-    /**
-     * Given the specified package name and the context (module or package) within which it exists,
-     * obtain a PackageConstant that represents it.
-     *
-     * @param constParent  the ModuleConstant or PackageConstant that contains the specified package
-     * @param sPackage     the unqualified name of the package
-     *
-     * @return the specified PackageConstant
-     */
-    public PackageConstant ensurePackageConstant(Constant constParent, String sPackage)
-        {
-        if (constParent == null)
-            {
-            throw new IllegalArgumentException("ModuleConstant or PackageConstant required");
-            }
-
-        // validate the package name
-        if (!isValidIdentifier(sPackage))
-            {
-            throw new IllegalArgumentException("illegal package name: " + sPackage);
-            }
-
-        switch (constParent.getFormat())
-            {
-            case Module:
-            case Package:
-                return (PackageConstant) register(new PackageConstant(this, constParent, sPackage));
-
-            default:
-                throw new IllegalArgumentException("constant " + constParent.getFormat()
-                        + " is not a Module or Package");
-            }
-        }
-
-    /**
-     * Given the specified class name and the context (module, package, class, method) within which
-     * it exists, obtain a ClassConstant that represents it.
-     *
-     * @param constParent
-     * @param sClass
-     *
-     * @return
-     */
-    public ClassConstant ensureClassConstant(Constant constParent, String sClass)
-        {
-        switch (constParent.getFormat())
-            {
-            case Module:
-            case Package:
-            case Class:
-            case Method:
-                return (ClassConstant) register(new ClassConstant(this, constParent, sClass));
-
-            default:
-                throw new IllegalArgumentException("constant " + constParent.getFormat()
-                        + " is not a Module, Package, Class, or Method");
-            }
-        }
-
-    /**
-     * Given the specified property name and the context (module, package, class, method) within
-     * which it exists, obtain a PropertyConstant that represents it.
-     *
-     * @param constParent  the constant representing the container of the property, for example a
-     *                     ClassConstant
-     * @param sName        the name of the property
-     *
-     * @return the specified PropertyConstant
-     */
-    public PropertyConstant ensurePropertyConstant(Constant constParent, String sName)
-        {
-        return (PropertyConstant) register(new PropertyConstant(this, constParent, sName));
-        }
-
-    /**
-     * Given the specified method name and the context (module, package, class, property, method)
-     * within which it exists, obtain a MultiMethodConstant that represents it.
-     *
-     * @param constParent  the constant representing the container of the multi-method, for example
-     *                     a ClassConstant
-     * @param sName        the name of the multi-method
-     *
-     * @return the specified MultiMethodConstant
-     */
-    public MultiMethodConstant ensureMultiMethodConstant(Constant constParent, String sName)
-        {
-        return (MultiMethodConstant) register(new MultiMethodConstant(this, constParent, sName));
-        }
-
-    /**
-     * Obtain a Constant that represents the specified method.
-     *
-     * @param constParent    specifies the module, package, class, multi-method, method, or property
-     *                       that contains the method
-     * @param sName          the method name
-     * @param access         the method accessibility
-     * @param aconstReturns  the return values from the method
-     * @param aconstParams   the invocation parameters for the method
-     *
-     * @return the MethodConstant for the specified method name of the specified container with the
-     *         specified parameters and return values
-     */
-    public MethodConstant ensureMethodConstant(Constant constParent, String sName, Access access,
-            TypeConstant[] aconstParams, TypeConstant[] aconstReturns)
-        {
-        assert constParent != null;
-
-        MultiMethodConstant constMultiMethod;
-        switch (constParent.getFormat())
-            {
-            case MultiMethod:
-                constMultiMethod = (MultiMethodConstant) constParent;
-                break;
-
-            case Module:
-            case Package:
-            case Class:
-            case Method:
-            case Property:
-                constMultiMethod = ensureMultiMethodConstant(constParent, sName);
-                break;
-
-            default:
-                throw new IllegalArgumentException("constant " + constParent.getFormat()
-                        + " is not a Module, Package, Class, Method, or Property");
-            }
-
-        return (MethodConstant) register(new MethodConstant(this, constMultiMethod, access,
-                aconstReturns, aconstParams));
-        }
-
-    /**
-     * Given the specified type and name, obtain a ParameterConstant that represents it.
-     *
-     * @param constType  the type of the parameter
-     * @param sName      the name of the parameter
-     *
-     * @return a ParameterConstant
-     */
-    public ParameterConstant ensureParameterConstant(TypeConstant constType, String sName)
-        {
-        // note: the parameter constant is NOT registered, because it is not an actual constant
-        // type; it is simply a sub-component of a method constant
-        return new ParameterConstant(this, constType, sName);
-        }
-
-    /**
-     * Given the
-     * @param constClass
-     * @param access
-     * @return
-     */
-    public ClassTypeConstant ensureClassTypeConstant(ClassConstant constClass,
-                                                     Access access, TypeConstant... constTypes)
-        {
-        assert constClass != null;
-        switch (constClass.getFormat())
-            {
-            case Module:
-            case Package:
-            case Class:
-                ClassTypeConstant constant = null;
-                if (access == Access.PUBLIC && constTypes == null)
-                    {
-                    constant = (ClassTypeConstant) ensureLocatorLookup(Format.ClassType).get(constClass);
-                    }
-                if (constant == null)
-                    {
-                    constant = (ClassTypeConstant) register(
-                            new ClassTypeConstant(this, constClass, access, constTypes));
-                    }
-                return constant;
-
-            default:
-                throw new IllegalArgumentException("constant " + constClass.getFormat()
-                        + " is not a Module, Package, or Class");
-            }
-        }
-
-    /**
-     * Create a new TypeConstant whose exact type will eventually be resolved.
-     *
-     * @param sType  the String representation of the type
-     *
-     * @return a new TypeConstant
-     */
-    public UnresolvedTypeConstant createUnresolvedTypeConstant(String sType)
-        {
-        return new UnresolvedTypeConstant(this, sType);
-        }
-
-
-    // ----- XvmStructure methods ------------------------------------------------------------------
-
-    @Override
-    public ConstantPool getConstantPool()
-        {
-        return this;
-        }
-
-    @Override
-    public Iterator<? extends XvmStructure> getContained()
-        {
-        return m_listConst.iterator();
-        }
-
-    @Override
-    public boolean isModified()
-        {
-        // changes to the constant pool only modify the resulting file if there are changes to other
-        // structures that reference the changes in the constant pool; the constants themselves are
-        // constant
-        return false;
-        }
-
-    @Override
-    protected void markModified()
-        {
-        }
-
-    @Override
-    protected void resetModified()
-        {
-        }
-
-    @Override
-    public boolean isConditional()
-        {
-        return false;
-        }
-
-    @Override
-    public void purgeCondition(ConditionalConstant condition)
-        {
-        }
-
-    @Override
-    public boolean isPresent(LinkerContext ctx)
-        {
-        return true;
-        }
-
-    @Override
-    public boolean isResolved()
-        {
-        return true;
-        }
-
-    @Override
-    public void resolve(LinkerContext ctx)
-        {
-        }
-
-    @Override
-    protected void disassemble(DataInput in)
-            throws IOException
-        {
-        m_listConst.clear();
-        m_mapConstants.clear();
-        m_mapLocators.clear();
-
-        // read the number of constants in the pool
-        int cConst = readMagnitude(in);
-        m_listConst.ensureCapacity(cConst);
-
-        // load the constant pool from the stream
-        for (int i = 0; i < cConst; ++i)
-            {
-            Constant constant;
-            int      nFmt   = in.readUnsignedByte();
-            Format   format = Constant.Format.valueOf(nFmt);
-            switch (format)
-                {
-                case Byte:
-                    constant = new ByteConstant(this, format, in);
-                    break;
-
-                case ByteString:
-                    constant = new ByteStringConstant(this, format, in);
-                    break;
-
-                case Char:
-                    constant = new CharConstant(this, format, in);
-                    break;
-
-                case CharString:
-                    constant = new CharStringConstant(this, format, in);
-                    break;
-
-                case Int:
-                    constant = new IntConstant(this, format, in);
-                    break;
-
-                case Module:
-                    constant = new ModuleConstant(this, format, in);
-                    break;
-
-                case Package:
-                    constant = new PackageConstant(this, format, in);
-                    break;
-
-                case Class:
-                    constant = new ClassConstant(this, format, in);
-                    break;
-
-                case Property:
-                    constant = new PropertyConstant(this, format, in);
-                    break;
-
-                case MultiMethod:
-                    constant = new MultiMethodConstant(this, format, in);
-                    break;
-
-                case Method:
-                    constant = new MethodConstant(this, format, in);
-                    break;
-
-                case Version:
-                    constant = new VersionConstant(this, format, in);
-                    break;
-
-                case ConditionNot:
-                    constant = new NotCondition(this, format, in);
-                    break;
-
-                case ConditionAll:
-                    constant = new AllCondition(this, format, in);
-                    break;
-
-                case ConditionAny:
-                    constant = new AnyCondition(this, format, in);
-                    break;
-
-                case ConditionNamed:
-                    constant = new NamedCondition(this, format, in);
-                    break;
-
-                case ConditionPresent:
-                    constant = new PresentCondition(this, format, in);
-                    break;
-
-                case ConditionVersionMatches:
-                    constant = new VersionMatchesCondition(this, format, in);
-                    break;
-
-                case ConditionVersioned:
-                    constant = new VersionedCondition(this, format, in);
-                    break;
-
-                case ClassType:
-                    constant = new ClassTypeConstant(this, format, in);
-                    break;
-
-                default:
-                    throw new IOException("Unsupported constant format: " + nFmt);
-                }
-
-            constant.setPosition(i);
-            m_listConst.add(constant);
-            }
-
-        // convert indexes into constant references
-        for (Constant constant : m_listConst)
-            {
-            constant.disassemble(null);
-            }
-        }
-
-    @Override
-    protected void registerConstants(ConstantPool pool)
-        {
-        // the ConstantPool does contain constants, but it does not itself reference any constants,
-        // so it has nothing to register itself. furthermore, this must be over-ridden here to avoid
-        // the super implementation calling to each of the contained Constants (some of which may no
-        // longer be referenced by any XVM Structure) and having them accidentally register
-        // everything that they in turn depend upon
-        }
-
-    @Override
-    protected void assemble(DataOutput out)
-            throws IOException
-        {
-        writePackedLong(out, m_listConst.size());
-        for (Constant constant : m_listConst)
-            {
-            constant.assemble(out);
-            }
-        }
-
-
-    // ----- debugging support ---------------------------------------------------------------------
-
-    @Override
-    public String getDescription()
-        {
-        return "size=" + m_listConst.size() + ", recurse-reg=" + m_fRecurseReg;
-        }
-
-    @Override
-    protected void dump(PrintWriter out, String sIndent)
-        {
-        dumpStructureCollection(out, sIndent, "Constants", m_listConst);
-        }
-
-
-    // ----- Object methods ------------------------------------------------------------------------
-
-    @Override
-    public boolean equals(Object obj)
-        {
-        if (obj == this)
-            {
-            return true;
-            }
-
-        if (!(obj instanceof ConstantPool))
-            {
-            return false;
-            }
-
-        ConstantPool that = (ConstantPool) obj;
-
-        // compare each constant in the pool for equality
-        return this.m_listConst.equals(that.m_listConst);
-        }
-
-
-    // ----- methods exposed to FileStructure ------------------------------------------------------
-
-    /**
-     * Before the registration of constants begins as part of assembling the FileStructure, the
-     * ConstantPool is notified of the impending assembly process so that it can determine which
-     * constants are actually used, and how many times each is used. This is important because the
-     * unused constants can be discarded, and the most frequently used constants can be written out
-     * first in the ConstantPool, allowing their ordinal position to be addressed using a smaller
-     * number of bytes throughout the FileStructure.
-     */
-    protected void preRegisterAll()
-        {
-        assert !m_fRecurseReg;
-        m_fRecurseReg = true;
-
-        for (Constant constant : m_listConst)
-            {
-            constant.resetRefs();
-            }
-        }
-
-    /**
-     * Called after all of the Constants have been registered by the bulk registration process.
-     *
-     * @param fOptimize pass true to optimize the order of the constants, or false to maintain the
-     *                  present order
-     */
-    protected void postRegisterAll(final boolean fOptimize)
-        {
-        assert m_fRecurseReg;
-        m_fRecurseReg = false;
-
-        if (fOptimize)
-            {
-            optimize();
-            }
-        }
-
-    /**
-     * Discard unused Constants and order the remaining constants so that the most-referred-to
-     * Constants occur before the less used constants.
-     */
-    private void optimize()
-        {
-        // sort the Constants by how often they are referred to within the FileStructure, with the
-        // most frequently referred-to Constants appearing first
-        m_listConst.sort(Constant.MFU_ORDER);
-
-        // go through and mark each constant with its new position; the iteration is backwards to
-        // support the efficient removal of all of the unused Constants from the end of the list
-        for (int i = m_listConst.size() - 1; i >= 0; --i)
-            {
-            Constant constant = m_listConst.get(i);
-            if (constant.hasRefs())
-                {
-                if (i != constant.getPosition())
-                    {
-                    constant.setPosition(i);
-                    }
-                }
-            else
-                {
-                constant.setPosition(-1);
-                m_listConst.remove(i);
-                }
-            }
-
-        // discard any previous lookup structures, since contents may have changed
-        m_mapConstants.clear();
-        m_mapLocators.clear();
-        }
-
-
-    // ----- internal ------------------------------------------------------------------------------
-
-    /**
-     * Obtain a Constant lookup table for Constants of the specified type, using Constants as the
-     * keys of the lookup table.
-     * <p/>
-     * Constants are natural identities, so they act as the keys in this lookup structure. This data
-     * structure allows there to be exactly one instance of each Constant identity held by the
-     * ConstantPool, similar to how String objects are "interned" in Java.
-     *
-     * @param format  the Constant Type
-     *
-     * @return the map from Constant to Constant
-     */
-    private HashMap<Constant, Constant> ensureConstantLookup(Format format)
-        {
-        ensureLookup();
-        return m_mapConstants.get(format);
-        }
-
-    /**
-     * Obtain a Constant lookup table for Constants of the specified type, using locators as the
-     * keys of the lookup table.
-     * <p/>
-     * Locators are optional identities that are specific to each different Type of Constant:
-     * <ul>
-     * <li>A Constant Type may not support locators at all;</li>
-     * <li>A Constant Type may support locators, but only for some of the
-     * Constant values of that Type;</li>
-     * <li>A Constant Type may support locators for all of the Constant values
-     * of that Type.</li>
-     * </ul>
-     *
-     * @param format  the Constant Type
-     *
-     * @return the map from locator to Constant
-     */
-    private HashMap<Object, Constant> ensureLocatorLookup(Format format)
-        {
-        final EnumMap<Format, HashMap<Object, Constant>> mapLocatorMaps = m_mapLocators;
-
-        HashMap<Object, Constant> mapLocators = mapLocatorMaps.get(format);
-        if (mapLocators == null)
-            {
-            // lazily instantiate the locator map for the specified type
-            mapLocators = new HashMap<>();
-            mapLocatorMaps.put(format, mapLocators);
-            }
-
-        return mapLocators;
-        }
-
-    /**
-     * Create the necessary structures for looking up Constant objects quickly, and populate those
-     * structures with the set of existing Constant objects.
-     */
-    private void ensureLookup()
-        {
-        if (m_mapConstants.isEmpty())
-            {
-            for (Format format : Format.values())
-                {
-                m_mapConstants.put(format, new HashMap<>());
-                }
-
-            for (Constant constant : m_listConst)
-                {
-                Constant constantOld = m_mapConstants.get(constant.getFormat()).put(constant, constant);
-                assert constantOld == null;
-
-                Object oLocator = constant.getLocator();
-                if (oLocator != null)
-                    {
-                    constantOld = ensureLocatorLookup(constant.getFormat()).put(oLocator, constant);
-                    assert constantOld == null;
-                    }
-                }
-            }
-        }
-
-
-    // ----- fields --------------------------------------------------------------------------------
-
-    /**
-     * An immutable, empty, zero-length array of parameters.
-     */
-    public static final ParameterConstant[] NO_PARAMS = new ParameterConstant[0];
-
-    /**
-     * An immutable, empty, zero-length array of types.
-     */
-    public static final TypeConstant[] NO_TYPES = new TypeConstant[0];
-
-    /**
-     * Storage of Constant objects by index.
-     */
-    private final ArrayList<Constant> m_listConst = new ArrayList<>();
-
-    /**
-     * Reverse lookup structure to find a particular constant by constant.
-     */
-    private final EnumMap<Format, HashMap<Constant, Constant>> m_mapConstants = new EnumMap<>(Format.class);
-
-    /**
-     * Reverse lookup structure to find a particular constant by locator.
-     */
-    private final EnumMap<Format, HashMap<Object, Constant>> m_mapLocators = new EnumMap<>(Format.class);
-
-    /**
-     * Tracks whether the ConstantPool should recursively register constants.
-     */
-    private transient boolean m_fRecurseReg;
-    }
+package org.xvm.asm;
+
+
+import java.io.DataInput;
+import java.io.DataOutput;
+import java.io.IOException;
+import java.io.PrintWriter;
+
+import java.util.ArrayList;
+import java.util.EnumMap;
+import java.util.HashMap;
+import java.util.Iterator;
+
+import org.xvm.asm.Constant.Format;
+
+import org.xvm.asm.constants.*;
+
+import org.xvm.util.PackedInteger;
+
+import static org.xvm.compiler.Lexer.isValidIdentifier;
+import static org.xvm.compiler.Lexer.isValidQualifiedModule;
+
+import static org.xvm.util.Handy.checkElementsNonNull;
+import static org.xvm.util.Handy.quotedString;
+import static org.xvm.util.Handy.readMagnitude;
+import static org.xvm.util.Handy.writePackedLong;
+
+
+/**
+ * A shared pool of all Constant objects used in a particular FileStructure.
+ *
+ * @author cp  2015.12.04
+ */
+public class ConstantPool
+        extends XvmStructure
+    {
+    // ----- constructors --------------------------------------------------------------------------
+
+    /**
+     * Construct a ConstantPool.
+     *
+     * @param fileStructure  the FileStructure that contains this ConstantPool
+     */
+    public ConstantPool(FileStructure fileStructure)
+        {
+        super(fileStructure);
+        }
+
+
+    // ----- public API ----------------------------------------------------------------------------
+
+    /**
+     * Obtain the Constant that is currently stored at the specified index. A runtime exception will
+     * occur if the index is invalid.
+     *
+     * @param i  the index, for example obtained during the disassembly process
+     *
+     * @return the Constant at that index
+     */
+    public Constant getConstant(int i)
+        {
+        return i == -1 ? null : m_listConst.get(i);
+        }
+
+    /**
+     * Register a Constant. This is used when a new Constant is created by the ConstantPool, but it
+     * can also be used directly by a consumer, and it's used during the bulk (re-)registration of
+     * Constants by the {@link XvmStructure#registerConstants} method of all of the various parts
+     * of the FileStructure.
+     * <p/>
+     * The caller should use the returned constant in lieu of the constant that the caller passed
+     * in.
+     *
+     * @param constant  the Constant to register
+     *
+     * @return if the passed Constant was not previously registered, then it is returned; otherwise,
+     *         the previously registered Constant (which should be used in lieu of the passed
+     *         Constant) is returned
+     */
+    public Constant register(Constant constant)
+        {
+        // to allow this method to be used blindly, i.e. for constants that may be optional within a
+        // given structure, simply pass back null refs
+        if (constant == null)
+            {
+            return null;
+            }
+
+        // check if the Constant is already registered
+        final HashMap<Constant, Constant> mapConstants = ensureConstantLookup(constant.getFormat());
+        final Constant constantOld = mapConstants.get(constant);
+        if (constantOld == null)
+            {
+            if (constant.getContaining() != this)
+                {
+                throw new UnsupportedOperationException("need to clone constant into this pool?");
+                }
+
+            // add the Constant
+            constant.setPosition(m_listConst.size());
+            m_listConst.add(constant);
+            mapConstants.put(constant, constant);
+
+            // also allow the constant to be looked up by a locator
+            Object oLocator = constant.getLocator();
+            if (oLocator != null)
+                {
+                ensureLocatorLookup(constant.getFormat()).put(oLocator, constant);
+                }
+
+            // make sure that the recursively referenced constants are all
+            // registered (and that they are aware of their being referenced)
+            constant.registerConstants(this);
+            }
+        else
+            {
+            constant = constantOld;
+            }
+
+        if (m_fRecurseReg)
+            {
+            final boolean fDidHaveRefs = constant.hasRefs();
+            constant.addRef();
+            if (!fDidHaveRefs)
+                {
+                // first time to register this constant; recursively register
+                // any constants that it refers to
+                constant.registerConstants(this);
+                }
+            }
+
+        return constant;
+        }
+
+    /**
+     * Given the specified byte value, obtain a ByteConstant that represents it.
+     *
+     * @param b  the byte value
+     *
+     * @return a ByteConstant for the passed byte value
+     */
+    public ByteConstant ensureByteConstant(int b)
+        {
+        // check the pre-existing constants first
+        ByteConstant constant = (ByteConstant) ensureLocatorLookup(Format.Byte).get(Byte.valueOf((byte) b));
+        if (constant == null)
+            {
+            constant = (ByteConstant) register(new ByteConstant(this, b));
+            }
+        return constant;
+        }
+
+    /**
+     * Given the specified byte array value, obtain a ByteStringConstant that represents it.
+     *
+     * @param ab  the byte array value
+     *
+     * @return a ByteStringConstant for the passed byte array value
+     */
+    public ByteStringConstant ensureByteStringConstant(byte[] ab)
+        {
+        ByteStringConstant constant = new ByteStringConstant(this, ab.clone());
+        return (ByteStringConstant) register(constant);
+        }
+
+    /**
+     * Given the specified character value, obtain a CharConstant that represents it.
+     *
+     * @param ch  the character value
+     *
+     * @return a CharConstant for the passed character value
+     */
+    public CharConstant ensureCharConstant(int ch)
+        {
+        // check the cache
+        if (ch <= 0x7F)
+            {
+            CharConstant constant = (CharConstant) ensureLocatorLookup(Format.Char).get(Character.valueOf((char) ch));
+            if (constant != null)
+                {
+                return constant;
+                }
+            }
+
+        return (CharConstant) register(new CharConstant(this, ch));
+        }
+
+    /**
+     * Given the specified String value, obtain a CharStringConstant that represents it.
+     *
+     * @param s  the String value
+     *
+     * @return a CharStringConstant for the passed String value
+     */
+    public CharStringConstant ensureCharStringConstant(String s)
+        {
+        // check the pre-existing constants first
+        CharStringConstant constant = (CharStringConstant) ensureLocatorLookup(Format.CharString).get(s);
+        if (constant == null)
+            {
+            constant = (CharStringConstant) register(new CharStringConstant(this, s));
+            }
+        return constant;
+        }
+
+    /**
+     * Given the specified {@code long} value, obtain a IntConstant that represents it.
+     *
+     * @param n  the {@code long} value of the integer
+     *
+     * @return an IntConstant for the passed {@code long} value
+     */
+    public IntConstant ensureIntConstant(long n)
+        {
+        return ensureIntConstant(PackedInteger.valueOf(n));
+        }
+
+    /**
+     * Given the specified PackedInteger value, obtain a IntConstant that represents it.
+     *
+     * @param pint  the PackedInteger value
+     *
+     * @return an IntConstant for the passed PackedInteger value
+     */
+    public IntConstant ensureIntConstant(PackedInteger pint)
+        {
+        // check the pre-existing constants first
+        IntConstant constant = (IntConstant) ensureLocatorLookup(Format.Int).get(pint);
+        if (constant == null)
+            {
+            constant = (IntConstant) register(new IntConstant(this, pint));
+            }
+        return constant;
+        }
+
+    /**
+     * Given the specified Version value, obtain a VersionConstant that represents it.
+     *
+     * @param ver  a version
+     *
+     * @return a VersionConstant for the passed version value
+     */
+    public VersionConstant ensureVersionConstant(Version ver)
+        {
+        VersionConstant constant = (VersionConstant) ensureLocatorLookup(Format.Version).get(ver.toString());
+        if (constant == null)
+            {
+            constant = new VersionConstant(this, ver);
+            }
+        return constant;
+        }
+
+    /**
+     * Given an array of constants, obtain a TupleConstant that represents the corresponding tuple.
+     *
+     * @param aconst  an array of conditions
+     *
+     * @return a TupleConstant
+     */
+    public TupleConstant ensureTupleConstant(Constant[] aconst)
+        {
+        checkElementsNonNull(aconst);
+
+        return (TupleConstant) register(new TupleConstant(this, aconst.clone()));
+        }
+
+    /**
+     * Given the specified name, obtain a NamedCondition that represents a test for the name being
+     * specified.
+     *
+     * @param sName  a name
+     *
+     * @return a NamedCondition
+     */
+    public NamedCondition ensureNamedCondition(String sName)
+        {
+        NamedCondition cond = (NamedCondition) ensureLocatorLookup(Format.ConditionNamed).get(sName);
+        if (cond == null)
+            {
+            cond = new NamedCondition(this, ensureCharStringConstant(sName));
+            }
+        return cond;
+        }
+
+    /**
+     * Given a constant for a particular XVM structure, obtain a PresentCondition that represents a
+     * test for the structure's existence.
+     *
+     * @param constId   a constant specifying a particular XVM structure
+     *
+     * @return a PresentCondition
+     */
+    public PresentCondition ensurePresentCondition(IdentityConstant constId)
+        {
+        PresentCondition cond = (PresentCondition) ensureLocatorLookup(Format.ConditionPresent).get(constId);
+        if (cond == null)
+            {
+            cond = new PresentCondition(this, constId);
+            }
+        return cond;
+        }
+
+    /**
+     * Given a constant for a particular XVM structure and version, obtain a PresentCondition that
+     * represents a test for the structure's existence of the specified version.
+     *
+     * @param constModule  the constant specifying the module
+     * @param constVer     the version of that module to test for
+     *
+     * @return a VersionMatchesCondition
+     */
+    public VersionMatchesCondition ensureImportVersionCondition(ModuleConstant constModule, VersionConstant constVer)
+        {
+        return new VersionMatchesCondition(this, constModule, constVer);
+        }
+
+    /**
+     * Given a version constant, obtain a VersionedCondition that represents a test for that version
+     * of this module.
+     *
+     * @param constVer  the version of this module to test for
+     *
+     * @return a VersionedCondition
+     */
+    public VersionedCondition ensureVersionedCondition(VersionConstant constVer)
+        {
+        VersionedCondition cond = (VersionedCondition) ensureLocatorLookup(Format.ConditionVersioned).get(constVer);
+        if (cond == null)
+            {
+            cond = new VersionedCondition(this, constVer);
+            }
+        return cond;
+        }
+
+    /**
+     * Given a condition, obtain the inverse of that condition.
+     *
+     * @param cond   a condition
+     *
+     * @return a Condition representing the inverse
+     */
+    public ConditionalConstant ensureNotCondition(ConditionalConstant cond)
+        {
+        // avoid double-negatives
+        if (cond instanceof NotCondition)
+            {
+            return ((NotCondition) cond).getUnderlyingCondition();
+            }
+
+        NotCondition condNot = (NotCondition) ensureLocatorLookup(Format.ConditionNot).get(cond);
+        if (condNot == null)
+            {
+            condNot = new NotCondition(this, cond);
+            }
+        return condNot;
+        }
+
+
+    /**
+     * Given the multiple conditions, obtain an AnyCondition that represents them.
+     *
+     * @param aCondition  an array of conditions
+     *
+     * @return an AnyCondition
+     */
+    public AnyCondition ensureAnyCondition(ConditionalConstant... aCondition)
+        {
+        checkElementsNonNull(aCondition);
+        if (aCondition.length < 2)
+            {
+            throw new IllegalArgumentException("at least 2 conditions required");
+            }
+
+        return (AnyCondition) register(new AnyCondition(this, aCondition));
+        }
+
+    /**
+     * Given the multiple conditions, obtain an AllCondition that represents them.
+     *
+     * @param aCondition  an array of conditions
+     *
+     * @return an AllCondition
+     */
+    public AllCondition ensureAllCondition(ConditionalConstant... aCondition)
+        {
+        checkElementsNonNull(aCondition);
+        if (aCondition.length < 2)
+            {
+            throw new IllegalArgumentException("at least 2 conditions required");
+            }
+
+        return (AllCondition) register(new AllCondition(this, aCondition));
+        }
+
+    /**
+     * Obtain a Constant that represents the specified module.
+     *
+     * @param sName  a fully qualified module name
+     *
+     * @return the ModuleConstant for the specified qualified module name
+     */
+    public ModuleConstant ensureModuleConstant(String sName)
+        {
+        if (!isValidQualifiedModule(sName))
+            {
+            throw new IllegalArgumentException("illegal qualified module name: " + quotedString(sName));
+            }
+
+        ModuleConstant constant = (ModuleConstant) ensureLocatorLookup(Format.Module).get(sName);
+        if (constant == null)
+            {
+            constant = (ModuleConstant) register(new ModuleConstant(this, sName));
+            }
+        return constant;
+        }
+
+    /**
+     * Given the specified package name and the context (module or package) within which it exists,
+     * obtain a PackageConstant that represents it.
+     *
+     * @param constParent  the ModuleConstant or PackageConstant that contains the specified package
+     * @param sPackage     the unqualified name of the package
+     *
+     * @return the specified PackageConstant
+     */
+    public PackageConstant ensurePackageConstant(Constant constParent, String sPackage)
+        {
+        if (constParent == null)
+            {
+            throw new IllegalArgumentException("ModuleConstant or PackageConstant required");
+            }
+
+        // validate the package name
+        if (!isValidIdentifier(sPackage))
+            {
+            throw new IllegalArgumentException("illegal package name: " + sPackage);
+            }
+
+        switch (constParent.getFormat())
+            {
+            case Module:
+            case Package:
+                return (PackageConstant) register(new PackageConstant(this, constParent, sPackage));
+
+            default:
+                throw new IllegalArgumentException("constant " + constParent.getFormat()
+                        + " is not a Module or Package");
+            }
+        }
+
+    /**
+     * Given the specified class name and the context (module, package, class, method) within which
+     * it exists, obtain a ClassConstant that represents it.
+     *
+     * @param constParent
+     * @param sClass
+     *
+     * @return
+     */
+    public ClassConstant ensureClassConstant(Constant constParent, String sClass)
+        {
+        switch (constParent.getFormat())
+            {
+            case Module:
+            case Package:
+            case Class:
+            case Method:
+                return (ClassConstant) register(new ClassConstant(this, constParent, sClass));
+
+            default:
+                throw new IllegalArgumentException("constant " + constParent.getFormat()
+                        + " is not a Module, Package, Class, or Method");
+            }
+        }
+
+    /**
+     * Given the specified property name and the context (module, package, class, method) within
+     * which it exists, obtain a PropertyConstant that represents it.
+     *
+     * @param constParent  the constant representing the container of the property, for example a
+     *                     ClassConstant
+     * @param sName        the name of the property
+     *
+     * @return the specified PropertyConstant
+     */
+    public PropertyConstant ensurePropertyConstant(Constant constParent, String sName)
+        {
+        return (PropertyConstant) register(new PropertyConstant(this, constParent, sName));
+        }
+
+    /**
+     * Given the specified method name and the context (module, package, class, property, method)
+     * within which it exists, obtain a MultiMethodConstant that represents it.
+     *
+     * @param constParent  the constant representing the container of the multi-method, for example
+     *                     a ClassConstant
+     * @param sName        the name of the multi-method
+     *
+     * @return the specified MultiMethodConstant
+     */
+    public MultiMethodConstant ensureMultiMethodConstant(Constant constParent, String sName)
+        {
+        return (MultiMethodConstant) register(new MultiMethodConstant(this, constParent, sName));
+        }
+
+    /**
+     * Obtain a Constant that represents the specified method.
+     *
+     * @param constParent    specifies the module, package, class, multi-method, method, or property
+     *                       that contains the method
+     * @param sName          the method name
+     * @param access         the method accessibility
+     * @param aconstReturns  the return values from the method
+     * @param aconstParams   the invocation parameters for the method
+     *
+     * @return the MethodConstant for the specified method name of the specified container with the
+     *         specified parameters and return values
+     */
+    public MethodConstant ensureMethodConstant(Constant constParent, String sName, Access access,
+            TypeConstant[] aconstParams, TypeConstant[] aconstReturns)
+        {
+        assert constParent != null;
+
+        MultiMethodConstant constMultiMethod;
+        switch (constParent.getFormat())
+            {
+            case MultiMethod:
+                constMultiMethod = (MultiMethodConstant) constParent;
+                break;
+
+            case Module:
+            case Package:
+            case Class:
+            case Method:
+            case Property:
+                constMultiMethod = ensureMultiMethodConstant(constParent, sName);
+                break;
+
+            default:
+                throw new IllegalArgumentException("constant " + constParent.getFormat()
+                        + " is not a Module, Package, Class, Method, or Property");
+            }
+
+        return (MethodConstant) register(new MethodConstant(this, constMultiMethod, access,
+                aconstReturns, aconstParams));
+        }
+
+    /**
+     * Given the specified type and name, obtain a ParameterConstant that represents it.
+     *
+     * @param constType  the type of the parameter
+     * @param sName      the name of the parameter
+     *
+     * @return a ParameterConstant
+     */
+    public ParameterConstant ensureParameterConstant(TypeConstant constType, String sName)
+        {
+        // note: the parameter constant is NOT registered, because it is not an actual constant
+        // type; it is simply a sub-component of a method constant
+        return new ParameterConstant(this, constType, sName);
+        }
+
+    /**
+     * Given the
+     * @param constClass
+     * @param access
+     * @return
+     */
+    public ClassTypeConstant ensureClassTypeConstant(ClassConstant constClass,
+                                                     Access access, TypeConstant... constTypes)
+        {
+        assert constClass != null;
+        switch (constClass.getFormat())
+            {
+            case Module:
+            case Package:
+            case Class:
+                ClassTypeConstant constant = null;
+                if (access == Access.PUBLIC && constTypes == null)
+                    {
+                    constant = (ClassTypeConstant) ensureLocatorLookup(Format.ClassType).get(constClass);
+                    }
+                if (constant == null)
+                    {
+                    constant = (ClassTypeConstant) register(
+                            new ClassTypeConstant(this, constClass, access, constTypes));
+                    }
+                return constant;
+
+            default:
+                throw new IllegalArgumentException("constant " + constClass.getFormat()
+                        + " is not a Module, Package, or Class");
+            }
+        }
+
+    /**
+     * Create a new TypeConstant whose exact type will eventually be resolved.
+     *
+     * @param sType  the String representation of the type
+     *
+     * @return a new TypeConstant
+     */
+    public UnresolvedTypeConstant createUnresolvedTypeConstant(String sType)
+        {
+        return new UnresolvedTypeConstant(this, sType);
+        }
+
+
+    // ----- XvmStructure methods ------------------------------------------------------------------
+
+    @Override
+    public ConstantPool getConstantPool()
+        {
+        return this;
+        }
+
+    @Override
+    public Iterator<? extends XvmStructure> getContained()
+        {
+        return m_listConst.iterator();
+        }
+
+    @Override
+    public boolean isModified()
+        {
+        // changes to the constant pool only modify the resulting file if there are changes to other
+        // structures that reference the changes in the constant pool; the constants themselves are
+        // constant
+        return false;
+        }
+
+    @Override
+    protected void markModified()
+        {
+        }
+
+    @Override
+    protected void resetModified()
+        {
+        }
+
+    @Override
+    public boolean isConditional()
+        {
+        return false;
+        }
+
+    @Override
+    public void purgeCondition(ConditionalConstant condition)
+        {
+        }
+
+    @Override
+    public boolean isPresent(LinkerContext ctx)
+        {
+        return true;
+        }
+
+    @Override
+    public boolean isResolved()
+        {
+        return true;
+        }
+
+    @Override
+    public void resolve(LinkerContext ctx)
+        {
+        }
+
+    @Override
+    protected void disassemble(DataInput in)
+            throws IOException
+        {
+        m_listConst.clear();
+        m_mapConstants.clear();
+        m_mapLocators.clear();
+
+        // read the number of constants in the pool
+        int cConst = readMagnitude(in);
+        m_listConst.ensureCapacity(cConst);
+
+        // load the constant pool from the stream
+        for (int i = 0; i < cConst; ++i)
+            {
+            Constant constant;
+            int      nFmt   = in.readUnsignedByte();
+            Format   format = Constant.Format.valueOf(nFmt);
+            switch (format)
+                {
+                case Byte:
+                    constant = new ByteConstant(this, format, in);
+                    break;
+
+                case ByteString:
+                    constant = new ByteStringConstant(this, format, in);
+                    break;
+
+                case Char:
+                    constant = new CharConstant(this, format, in);
+                    break;
+
+                case CharString:
+                    constant = new CharStringConstant(this, format, in);
+                    break;
+
+                case Int:
+                    constant = new IntConstant(this, format, in);
+                    break;
+
+                case Module:
+                    constant = new ModuleConstant(this, format, in);
+                    break;
+
+                case Package:
+                    constant = new PackageConstant(this, format, in);
+                    break;
+
+                case Class:
+                    constant = new ClassConstant(this, format, in);
+                    break;
+
+                case Property:
+                    constant = new PropertyConstant(this, format, in);
+                    break;
+
+                case MultiMethod:
+                    constant = new MultiMethodConstant(this, format, in);
+                    break;
+
+                case Method:
+                    constant = new MethodConstant(this, format, in);
+                    break;
+
+                case Version:
+                    constant = new VersionConstant(this, format, in);
+                    break;
+
+                case ConditionNot:
+                    constant = new NotCondition(this, format, in);
+                    break;
+
+                case ConditionAll:
+                    constant = new AllCondition(this, format, in);
+                    break;
+
+                case ConditionAny:
+                    constant = new AnyCondition(this, format, in);
+                    break;
+
+                case ConditionNamed:
+                    constant = new NamedCondition(this, format, in);
+                    break;
+
+                case ConditionPresent:
+                    constant = new PresentCondition(this, format, in);
+                    break;
+
+                case ConditionVersionMatches:
+                    constant = new VersionMatchesCondition(this, format, in);
+                    break;
+
+                case ConditionVersioned:
+                    constant = new VersionedCondition(this, format, in);
+                    break;
+
+                case ClassType:
+                    constant = new ClassTypeConstant(this, format, in);
+                    break;
+
+                default:
+                    throw new IOException("Unsupported constant format: " + nFmt);
+                }
+
+            constant.setPosition(i);
+            m_listConst.add(constant);
+            }
+
+        // convert indexes into constant references
+        for (Constant constant : m_listConst)
+            {
+            constant.disassemble(null);
+            }
+        }
+
+    @Override
+    protected void registerConstants(ConstantPool pool)
+        {
+        // the ConstantPool does contain constants, but it does not itself reference any constants,
+        // so it has nothing to register itself. furthermore, this must be over-ridden here to avoid
+        // the super implementation calling to each of the contained Constants (some of which may no
+        // longer be referenced by any XVM Structure) and having them accidentally register
+        // everything that they in turn depend upon
+        }
+
+    @Override
+    protected void assemble(DataOutput out)
+            throws IOException
+        {
+        writePackedLong(out, m_listConst.size());
+        for (Constant constant : m_listConst)
+            {
+            constant.assemble(out);
+            }
+        }
+
+
+    // ----- debugging support ---------------------------------------------------------------------
+
+    @Override
+    public String getDescription()
+        {
+        return "size=" + m_listConst.size() + ", recurse-reg=" + m_fRecurseReg;
+        }
+
+    @Override
+    protected void dump(PrintWriter out, String sIndent)
+        {
+        dumpStructureCollection(out, sIndent, "Constants", m_listConst);
+        }
+
+
+    // ----- Object methods ------------------------------------------------------------------------
+
+    @Override
+    public boolean equals(Object obj)
+        {
+        if (obj == this)
+            {
+            return true;
+            }
+
+        if (!(obj instanceof ConstantPool))
+            {
+            return false;
+            }
+
+        ConstantPool that = (ConstantPool) obj;
+
+        // compare each constant in the pool for equality
+        return this.m_listConst.equals(that.m_listConst);
+        }
+
+
+    // ----- methods exposed to FileStructure ------------------------------------------------------
+
+    /**
+     * Before the registration of constants begins as part of assembling the FileStructure, the
+     * ConstantPool is notified of the impending assembly process so that it can determine which
+     * constants are actually used, and how many times each is used. This is important because the
+     * unused constants can be discarded, and the most frequently used constants can be written out
+     * first in the ConstantPool, allowing their ordinal position to be addressed using a smaller
+     * number of bytes throughout the FileStructure.
+     */
+    protected void preRegisterAll()
+        {
+        assert !m_fRecurseReg;
+        m_fRecurseReg = true;
+
+        for (Constant constant : m_listConst)
+            {
+            constant.resetRefs();
+            }
+        }
+
+    /**
+     * Called after all of the Constants have been registered by the bulk registration process.
+     *
+     * @param fOptimize pass true to optimize the order of the constants, or false to maintain the
+     *                  present order
+     */
+    protected void postRegisterAll(final boolean fOptimize)
+        {
+        assert m_fRecurseReg;
+        m_fRecurseReg = false;
+
+        if (fOptimize)
+            {
+            optimize();
+            }
+        }
+
+    /**
+     * Discard unused Constants and order the remaining constants so that the most-referred-to
+     * Constants occur before the less used constants.
+     */
+    private void optimize()
+        {
+        // sort the Constants by how often they are referred to within the FileStructure, with the
+        // most frequently referred-to Constants appearing first
+        m_listConst.sort(Constant.MFU_ORDER);
+
+        // go through and mark each constant with its new position; the iteration is backwards to
+        // support the efficient removal of all of the unused Constants from the end of the list
+        for (int i = m_listConst.size() - 1; i >= 0; --i)
+            {
+            Constant constant = m_listConst.get(i);
+            if (constant.hasRefs())
+                {
+                if (i != constant.getPosition())
+                    {
+                    constant.setPosition(i);
+                    }
+                }
+            else
+                {
+                constant.setPosition(-1);
+                m_listConst.remove(i);
+                }
+            }
+
+        // discard any previous lookup structures, since contents may have changed
+        m_mapConstants.clear();
+        m_mapLocators.clear();
+        }
+
+
+    // ----- internal ------------------------------------------------------------------------------
+
+    /**
+     * Obtain a Constant lookup table for Constants of the specified type, using Constants as the
+     * keys of the lookup table.
+     * <p/>
+     * Constants are natural identities, so they act as the keys in this lookup structure. This data
+     * structure allows there to be exactly one instance of each Constant identity held by the
+     * ConstantPool, similar to how String objects are "interned" in Java.
+     *
+     * @param format  the Constant Type
+     *
+     * @return the map from Constant to Constant
+     */
+    private HashMap<Constant, Constant> ensureConstantLookup(Format format)
+        {
+        ensureLookup();
+        return m_mapConstants.get(format);
+        }
+
+    /**
+     * Obtain a Constant lookup table for Constants of the specified type, using locators as the
+     * keys of the lookup table.
+     * <p/>
+     * Locators are optional identities that are specific to each different Type of Constant:
+     * <ul>
+     * <li>A Constant Type may not support locators at all;</li>
+     * <li>A Constant Type may support locators, but only for some of the
+     * Constant values of that Type;</li>
+     * <li>A Constant Type may support locators for all of the Constant values
+     * of that Type.</li>
+     * </ul>
+     *
+     * @param format  the Constant Type
+     *
+     * @return the map from locator to Constant
+     */
+    private HashMap<Object, Constant> ensureLocatorLookup(Format format)
+        {
+        final EnumMap<Format, HashMap<Object, Constant>> mapLocatorMaps = m_mapLocators;
+
+        HashMap<Object, Constant> mapLocators = mapLocatorMaps.get(format);
+        if (mapLocators == null)
+            {
+            // lazily instantiate the locator map for the specified type
+            mapLocators = new HashMap<>();
+            mapLocatorMaps.put(format, mapLocators);
+            }
+
+        return mapLocators;
+        }
+
+    /**
+     * Create the necessary structures for looking up Constant objects quickly, and populate those
+     * structures with the set of existing Constant objects.
+     */
+    private void ensureLookup()
+        {
+        if (m_mapConstants.isEmpty())
+            {
+            for (Format format : Format.values())
+                {
+                m_mapConstants.put(format, new HashMap<>());
+                }
+
+            for (Constant constant : m_listConst)
+                {
+                Constant constantOld = m_mapConstants.get(constant.getFormat()).put(constant, constant);
+                assert constantOld == null;
+
+                Object oLocator = constant.getLocator();
+                if (oLocator != null)
+                    {
+                    constantOld = ensureLocatorLookup(constant.getFormat()).put(oLocator, constant);
+                    assert constantOld == null;
+                    }
+                }
+            }
+        }
+
+
+    // ----- fields --------------------------------------------------------------------------------
+
+    /**
+     * An immutable, empty, zero-length array of parameters.
+     */
+    public static final ParameterConstant[] NO_PARAMS = new ParameterConstant[0];
+
+    /**
+     * An immutable, empty, zero-length array of types.
+     */
+    public static final TypeConstant[] NO_TYPES = new TypeConstant[0];
+
+    /**
+     * Storage of Constant objects by index.
+     */
+    private final ArrayList<Constant> m_listConst = new ArrayList<>();
+
+    /**
+     * Reverse lookup structure to find a particular constant by constant.
+     */
+    private final EnumMap<Format, HashMap<Constant, Constant>> m_mapConstants = new EnumMap<>(Format.class);
+
+    /**
+     * Reverse lookup structure to find a particular constant by locator.
+     */
+    private final EnumMap<Format, HashMap<Object, Constant>> m_mapLocators = new EnumMap<>(Format.class);
+
+    /**
+     * Tracks whether the ConstantPool should recursively register constants.
+     */
+    private transient boolean m_fRecurseReg;
+    }