--- conflicted
+++ resolved
@@ -179,12 +179,7 @@
 
     public Constant[] getLocalConstants()
         {
-<<<<<<< HEAD
-        // TODO
-        return null;
-=======
         return m_aconstLocal;
->>>>>>> 02b35d50
         }
 
     /**
