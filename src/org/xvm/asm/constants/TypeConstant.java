--- conflicted
+++ resolved
@@ -2808,21 +2808,6 @@
             boolean           fHasNoCode   = !method.hasCode();
             boolean           fHasAbstract = method.findAnnotation(getConstantPool().clzAbstract()) != null;
             MethodConstant    id           = method.getIdentityConstant();
-<<<<<<< HEAD
-            if (!id.isLambda())
-                {
-                SignatureConstant sig  = id.getSignature().resolveGenericTypes(resolver);
-                MethodBody        body = new MethodBody(id, sig,
-                        fInterface && fHasNoCode    ? Implementation.Declared :
-                        fInterface                  ? Implementation.Default  :
-                        fNative | method.isNative() ? Implementation.Native   :
-                        fHasAbstract                ? Implementation.Abstract :
-                        fHasNoCode                  ? Implementation.SansCode :
-                                                      Implementation.Explicit  );
-                MethodInfo infoNew = new MethodInfo(body);
-                mapMethods.put(id, infoNew);
-                }
-=======
             SignatureConstant sig          = id.getSignature().resolveGenericTypes(this);
             MethodBody        body         = new MethodBody(id, sig,
                     fInterface && fHasNoCode    ? Implementation.Declared :
@@ -2833,7 +2818,6 @@
                                                   Implementation.Explicit  );
             MethodInfo infoNew = new MethodInfo(body);
             mapMethods.put(id, infoNew);
->>>>>>> a0238ac4
             }
         else if (structContrib instanceof PropertyStructure)
             {
